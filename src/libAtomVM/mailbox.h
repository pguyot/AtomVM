--- conflicted
+++ resolved
@@ -89,13 +89,10 @@
     TrapExceptionSignal,
     FlushMonitorSignal,
     FlushInfoMonitorSignal,
-<<<<<<< HEAD
     SetGroupLeaderSignal,
-=======
     MonitorSignal,
     UnlinkSignal,
     DemonitorSignal,
->>>>>>> 0848033f
 };
 
 struct MailboxMessage
