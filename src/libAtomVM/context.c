--- conflicted
+++ resolved
@@ -52,12 +52,8 @@
 #define DEFAULT_STACK_SIZE 8
 #define BYTES_PER_TERM (TERM_BITS / 8)
 
-<<<<<<< HEAD
-static struct ResourceMonitor *context_monitors_handle_terminate(Context *ctx);
+static struct Monitor *context_monitors_handle_terminate(Context *ctx);
 static void context_distribution_handle_terminate(Context *ctx);
-=======
-static struct Monitor *context_monitors_handle_terminate(Context *ctx);
->>>>>>> 0848033f
 static void destroy_extended_registers(Context *ctx, unsigned int live);
 
 Context *context_new(GlobalContext *glb)
@@ -138,11 +134,11 @@
     // Ensure process is not registered
     globalcontext_maybe_unregister_process_id(ctx->global, ctx->process_id);
 
-<<<<<<< HEAD
     // Handle distribution termination
     if (UNLIKELY(ctx->flags & Distribution)) {
         context_distribution_handle_terminate(ctx);
-=======
+    }
+
     // Process any link/unlink/monitor/demonitor signal that arrived recently
     // Also process ProcessInfoRequestSignal so caller isn't trapped waiting
     MailboxMessage *signal_message = mailbox_process_outer_list(&ctx->mailbox);
@@ -167,7 +163,6 @@
         MailboxMessage *next = signal_message->next;
         mailbox_message_dispose(signal_message, &ctx->heap);
         signal_message = next;
->>>>>>> 0848033f
     }
 
     // When monitor message is sent, process is no longer in the table
@@ -178,14 +173,10 @@
 
     // Eventually call resource monitors handlers after the processes table was unlocked
     // The monitors were removed from the list of monitors.
-<<<<<<< HEAD
-    if (resource_monitor) {
-=======
     if (resource_monitors) {
         ErlNifEnv env;
         erl_nif_env_partial_init_from_globalcontext(&env, ctx->global);
 
->>>>>>> 0848033f
         struct ListHead monitors;
         list_prepend(&resource_monitors->monitor_list_head, &monitors);
 
@@ -195,13 +186,9 @@
             struct Monitor *monitor = GET_LIST_ENTRY(item, struct Monitor, monitor_list_head);
             void *resource = term_to_term_ptr(monitor->monitor_obj);
             struct RefcBinary *refc = refc_binary_from_data(resource);
-<<<<<<< HEAD
-            refc->resource_type->down(erl_nif_env_from_context(ctx), resource, &ctx->process_id, &monitor->ref_ticks);
-            refc_binary_decrement_refcount(refc, ctx->global);
-=======
             resource_type_demonitor(refc->resource_type, monitor->ref_ticks);
             refc->resource_type->down(&env, resource, &ctx->process_id, &monitor->ref_ticks);
->>>>>>> 0848033f
+            refc_binary_decrement_refcount(refc, ctx->global);
             free(monitor);
         }
     }
@@ -532,7 +519,6 @@
     return result;
 }
 
-<<<<<<< HEAD
 static void context_distribution_handle_terminate(Context *ctx)
 {
     // For now, the only process with Distribution flag set is net_kernel.
@@ -541,10 +527,7 @@
     glb->creation = 0;
 }
 
-int context_link(Context *ctx, term link_pid)
-=======
 struct Monitor *monitor_link_new(term link_pid)
->>>>>>> 0848033f
 {
     struct Monitor *monitor = malloc(sizeof(struct Monitor));
     if (IS_NULL_PTR(monitor)) {
