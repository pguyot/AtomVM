--- conflicted
+++ resolved
@@ -179,21 +179,17 @@
     synclist_destroy(&glb->refc_binaries);
 
     struct ListHead *open_avm_packs = synclist_nolock(&glb->avmpack_data);
-    struct ListHead *item;
-    struct ListHead *tmp;
     MUTABLE_LIST_FOR_EACH (item, tmp, open_avm_packs) {
         struct AVMPackData *avmpack_data = GET_LIST_ENTRY(item, struct AVMPackData, avmpack_head);
-        avmpack_data_destroy(avmpack_data);
+        avmpack_data_destroy(avmpack_data, glb);
     }
     synclist_destroy(&glb->avmpack_data);
-<<<<<<< HEAD
+
     struct ListHead *listeners = synclist_nolock(&glb->listeners);
     MUTABLE_LIST_FOR_EACH (item, tmp, listeners) {
         sys_listener_destroy(item);
     }
     synclist_destroy(&glb->listeners);
-=======
->>>>>>> 1c4733f2
 
     free(glb);
 }
