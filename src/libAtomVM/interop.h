--- conflicted
+++ resolved
@@ -85,11 +85,6 @@
  */
 term interop_kv_get_value_default(term kv, AtomString key, term default_value, GlobalContext *glb);
 
-<<<<<<< HEAD
-#ifdef __cplusplus
-}
-#endif
-=======
 /**
  * @brief Get a value given a key (as AtomString) from any proplist or map
  *
@@ -104,6 +99,9 @@
 {
     return interop_kv_get_value_default(kv, key, term_invalid_term(), glb);
 }
->>>>>>> 6d089f4f
+
+#ifdef __cplusplus
+}
+#endif
 
 #endif