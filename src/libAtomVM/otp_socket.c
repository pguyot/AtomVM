--- conflicted
+++ resolved
@@ -286,30 +286,6 @@
 #endif
 }
 
-<<<<<<< HEAD
-=======
-#if OTP_SOCKET_BSD
-static void socket_stop(ErlNifEnv *caller_env, void *obj, ErlNifEvent event, int is_direct_call)
-{
-    UNUSED(caller_env);
-    UNUSED(event);
-    UNUSED(is_direct_call);
-
-    struct SocketResource *rsrc_obj = (struct SocketResource *) obj;
-
-    if (rsrc_obj->selecting_process_id != INVALID_PROCESS_ID) {
-        if (LIKELY(enif_demonitor_process(caller_env, rsrc_obj, &rsrc_obj->selecting_process_monitor) == 0)) {
-            struct RefcBinary *rsrc_refc = refc_binary_from_data(rsrc_obj);
-            refc_binary_decrement_refcount(rsrc_refc, caller_env->global);
-        }
-        rsrc_obj->selecting_process_id = INVALID_PROCESS_ID;
-    }
-
-    TRACE("socket_stop called on fd=%i\n", rsrc_obj->fd);
-}
-#endif
-
->>>>>>> d3f73ce1
 static void socket_down(ErlNifEnv *caller_env, void *obj, ErlNifPid *pid, ErlNifMonitor *mon)
 {
     UNUSED(caller_env);
@@ -324,10 +300,13 @@
     TRACE("socket_down called on process_id=%i\n", (int) *pid);
 #endif
 
+    struct RefcBinary *rsrc_refc = refc_binary_from_data(rsrc_obj);
     SMP_RWLOCK_WRLOCK(rsrc_obj->socket_lock);
 
     if (rsrc_obj->selecting_process_id == INVALID_PROCESS_ID) {
         SMP_RWLOCK_UNLOCK(rsrc_obj->socket_lock);
+        // We're no longer monitoring so we can decrement ref count
+        refc_binary_decrement_refcount(rsrc_refc, caller_env->global);
         return;
     }
     rsrc_obj->selecting_process_id = INVALID_PROCESS_ID;
@@ -353,7 +332,11 @@
     }
     LWIP_END();
 #endif
+
     SMP_RWLOCK_UNLOCK(rsrc_obj->socket_lock);
+
+    // We're no longer monitoring so we can decrement ref count
+    refc_binary_decrement_refcount(rsrc_refc, caller_env->global);
 }
 
 static const ErlNifResourceTypeInit SocketResourceTypeInit = {
@@ -370,8 +353,6 @@
     term_put_tuple_element(notification, 0, DOLLAR_SOCKET_ATOM);
     term socket_tuple = term_alloc_tuple(2, heap);
     term_put_tuple_element(socket_tuple, 0, term_from_resource(rsrc_obj, heap));
-    struct RefcBinary *rsrc_refc = refc_binary_from_data(rsrc_obj);
-    refc_binary_increment_refcount(rsrc_refc);
     term socket_ref;
     if (rsrc_obj->socket_ref_ticks == 0) {
         socket_ref = UNDEFINED_ATOM;
@@ -759,7 +740,12 @@
             }
 
             // Stop monitor
-            enif_demonitor_process(erl_nif_env_from_context(ctx), rsrc_obj, &rsrc_obj->selecting_process_monitor);
+            if (LIKELY(enif_demonitor_process(erl_nif_env_from_context(ctx), rsrc_obj, &rsrc_obj->selecting_process_monitor) == 0)) {
+                // decrement ref count as we are demonitoring
+                struct RefcBinary *rsrc_refc = refc_binary_from_data(rsrc_obj);
+                refc_binary_decrement_refcount(rsrc_refc, ctx->global);
+            }
+
             rsrc_obj->selecting_process_id = INVALID_PROCESS_ID;
 
             // Now, ref_count >= 1 only.
@@ -1007,6 +993,7 @@
         RAISE_ERROR(BADARG_ATOM);
     }
 
+    struct RefcBinary *rsrc_refc = refc_binary_from_data(rsrc_obj);
     SMP_RWLOCK_WRLOCK(rsrc_obj->socket_lock);
 
     ErlNifEnv *env = erl_nif_env_from_context(ctx);
@@ -1025,6 +1012,8 @@
             SMP_RWLOCK_UNLOCK(rsrc_obj->socket_lock);
             RAISE_ERROR(NOPROC_ATOM);
         }
+        // increment ref count so the resource doesn't go away until monitor is fired
+        refc_binary_increment_refcount(rsrc_refc);
         rsrc_obj->selecting_process_id = ctx->process_id;
     }
 
@@ -1037,7 +1026,6 @@
     if (rsrc_obj->fd == CLOSED_FD) {
         send_closed_notification(ctx, argv[0], ctx->process_id, rsrc_obj);
     } else {
-<<<<<<< HEAD
         if (UNLIKELY(memory_ensure_free_with_roots(ctx, SOCKET_MAKE_SELECT_NOTIFICATION_SIZE, 2, argv, MEMORY_CAN_SHRINK) != MEMORY_GC_OK)) {
             AVM_LOGW(TAG, "Failed to allocate memory: %s:%i.", __FILE__, __LINE__);
             SMP_RWLOCK_UNLOCK(rsrc_obj->socket_lock);
@@ -1045,13 +1033,9 @@
         }
         term notification = socket_make_select_notification(rsrc_obj, &ctx->heap);
         if (UNLIKELY(enif_select_read(erl_nif_env_from_context(ctx), rsrc_obj->fd, rsrc_obj, &ctx->process_id, notification, NULL) < 0)) {
-            enif_demonitor_process(env, rsrc_obj, &rsrc_obj->selecting_process_monitor);
-=======
-        if (UNLIKELY(enif_select(erl_nif_env_from_context(ctx), rsrc_obj->fd, ERL_NIF_SELECT_READ, rsrc_obj, &ctx->process_id, select_ref_term) < 0)) {
             if (LIKELY(enif_demonitor_process(env, rsrc_obj, &rsrc_obj->selecting_process_monitor) == 0)) {
                 refc_binary_decrement_refcount(rsrc_refc, ctx->global);
             }
->>>>>>> d3f73ce1
             rsrc_obj->selecting_process_id = INVALID_PROCESS_ID;
             SMP_RWLOCK_UNLOCK(rsrc_obj->socket_lock);
             RAISE_ERROR(BADARG_ATOM);
@@ -1097,14 +1081,10 @@
             // noop
             break;
         default:
-<<<<<<< HEAD
-            enif_demonitor_process(env, rsrc_obj, &rsrc_obj->selecting_process_monitor);
-            rsrc_obj->selecting_process_id = INVALID_PROCESS_ID;
-=======
             if (LIKELY(enif_demonitor_process(env, rsrc_obj, &rsrc_obj->selecting_process_monitor) == 0)) {
                 refc_binary_decrement_refcount(rsrc_refc, ctx->global);
             }
->>>>>>> d3f73ce1
+            rsrc_obj->selecting_process_id = INVALID_PROCESS_ID;
             LWIP_END();
             SMP_RWLOCK_UNLOCK(rsrc_obj->socket_lock);
             RAISE_ERROR(BADARG_ATOM);
@@ -1792,16 +1772,10 @@
     term obj = enif_make_resource(erl_nif_env_from_context(ctx), conn_rsrc_obj);
     enif_release_resource(conn_rsrc_obj);
 
-<<<<<<< HEAD
-    term socket_term = term_alloc_tuple(2, heap);
-    uint64_t ref_ticks = globalcontext_get_ref_ticks(global);
-    conn_rsrc_obj->socket_ref_ticks = ref_ticks;
-    term ref = term_from_ref_ticks(ref_ticks, heap);
-=======
     term socket_term = term_alloc_tuple(2, &ctx->heap);
     uint64_t ref_ticks = globalcontext_get_ref_ticks(ctx->global);
+    conn_rsrc_obj->socket_ref_ticks = ref_ticks;
     term ref = term_from_ref_ticks(ref_ticks, &ctx->heap);
->>>>>>> d3f73ce1
     term_put_tuple_element(socket_term, 0, obj);
     term_put_tuple_element(socket_term, 1, ref);
     return socket_term;
