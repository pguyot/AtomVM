/*
 * This file is part of AtomVM.
 *
 * Copyright 2017 Davide Bettio <davide@uninstall.it>
 *
 * Licensed under the Apache License, Version 2.0 (the "License");
 * you may not use this file except in compliance with the License.
 * You may obtain a copy of the License at
 *
 *    http://www.apache.org/licenses/LICENSE-2.0
 *
 * Unless required by applicable law or agreed to in writing, software
 * distributed under the License is distributed on an "AS IS" BASIS,
 * WITHOUT WARRANTIES OR CONDITIONS OF ANY KIND, either express or implied.
 * See the License for the specific language governing permissions and
 * limitations under the License.
 *
 * SPDX-License-Identifier: Apache-2.0 OR LGPL-2.1-or-later
 */

#include "module.h"

#include <assert.h>
#include <string.h>

//#define ENABLE_STACK_TRACE

#include "bif.h"
#include "bitstring.h"
#include "debug.h"
#include "defaultatoms.h"
#include "exportedfunction.h"
#include "nifs.h"
#include "opcodes.h"
#include "scheduler.h"
#include "utils.h"

#ifdef IMPL_EXECUTE_LOOP
    #include "bitstring.h"
    #include "mailbox.h"
    #include "stacktrace.h"
#endif

//#define ENABLE_TRACE
#include "trace.h"

// These constants can be used to reduce the size of the VM for a specific
// range of compiler versions
#define MINIMUM_OTP_COMPILER_VERSION 21
#define MAXIMUM_OTP_COMPILER_VERSION 26

#ifdef __cplusplus
extern "C" {
#endif

#define COMPACT_LITERAL 0
#define COMPACT_INTEGER 1
#define COMPACT_ATOM 2
#define COMPACT_XREG 3
#define COMPACT_YREG 4
#define COMPACT_LABEL 5
#define COMPACT_EXTENDED 7
#define COMPACT_LARGE_LITERAL 8
#define COMPACT_LARGE_INTEGER 9
#define COMPACT_LARGE_ATOM 10
#define COMPACT_LARGE_XREG 11
#define COMPACT_LARGE_YREG 12

// OTP-20+ format
#define COMPACT_EXTENDED_LIST 0x17
#define COMPACT_EXTENDED_FP_REGISTER 0x27
#define COMPACT_EXTENDED_ALLOCATION_LIST 0x37
#define COMPACT_EXTENDED_LITERAL 0x47
// https://github.com/erlang/otp/blob/master/lib/compiler/src/beam_asm.erl#L433
#define COMPACT_EXTENDED_TYPED_REGISTER 0x57

#define COMPACT_EXTENDED_ALLOCATOR_LIST_TAG_WORDS 0
#define COMPACT_EXTENDED_ALLOCATOR_LIST_TAG_FLOATS 1
#define COMPACT_EXTENDED_ALLOCATOR_LIST_TAG_FUNS 2

#define COMPACT_LARGE_IMM_MASK 0x18
#define COMPACT_11BITS_VALUE 0x8
#define COMPACT_NBITS_VALUE 0x18

#ifdef IMPL_EXECUTE_LOOP
#define SET_ERROR(error_type_atom)                                      \
    x_regs[0] = ERROR_ATOM;                                             \
    x_regs[1] = error_type_atom;                                        \
    x_regs[2] = stacktrace_create_raw(ctx, mod, pc - code, ERROR_ATOM);

// Override nifs.h RAISE_ERROR macro
#ifdef RAISE_ERROR
#undef RAISE_ERROR
#endif
#define RAISE_ERROR(error_type_atom) \
    SET_ERROR(error_type_atom)       \
    goto handle_error;

#define VM_ABORT() \
    goto do_abort;

#endif

#ifdef IMPL_CODE_LOADER

#ifdef ENABLE_TRACE
typedef struct
{
    int reg_type;
    int index;
} dreg_t;

typedef dreg_t dreg_gc_safe_t;

#define DEST_REGISTER(reg) dreg_t reg
#define GC_SAFE_DEST_REGISTER(reg) dreg_gc_safe_t reg

#define T_DEST_REG(dreg) \
    reg_type_c((dreg).reg_type), (int) ((dreg).index)

#define T_DEST_REG_GC_SAFE(dreg) T_DEST_REG(dreg)
#else

#define DEST_REGISTER(...)
#define GC_SAFE_DEST_REGISTER(...)

#endif

// This macro does not decode all cases but cases we actually observe in opcodes
// below. More specific decoding is performed when we know the type of the
// argument
#define DECODE_COMPACT_TERM(dest_term, decode_pc)                                       \
{                                                                                       \
    uint8_t first_byte = *(decode_pc)++;                                                \
    switch (first_byte & 0xF) {                                                         \
        case COMPACT_LARGE_LITERAL:                                                     \
        case COMPACT_LITERAL:                                                           \
            switch (((first_byte) >> 3) & 0x3) {                                        \
                case 0:                                                                 \
                case 2:                                                                 \
                    dest_term = term_from_int4(first_byte >> 4);                        \
                    break;                                                              \
                                                                                        \
                case 1:                                                                 \
                    dest_term = term_from_int(((first_byte & 0xE0) << 3) | *(decode_pc)++); \
                    break;                                                              \
                                                                                        \
                case 3: {                                                               \
                    uint8_t sz = (first_byte >> 5) + 2;                                 \
                    avm_int_t val = 0;                                                  \
                    for (uint8_t vi = 0; vi < sz; vi++) {                               \
                        val <<= 8;                                                      \
                        val |= *(decode_pc)++;                                          \
                    }                                                                   \
                    dest_term = term_from_int(val);                                     \
                    break;                                                              \
                }                                                                       \
                default: UNREACHABLE(); /* help gcc 8.4 */                              \
            }                                                                           \
            break;                                                                      \
                                                                                        \
        case COMPACT_INTEGER:                                                           \
            switch (((first_byte) >> 3) & 0x3) {                                        \
                case 0:                                                                 \
                case 2:                                                                 \
                    break;                                                              \
                                                                                        \
                default:                                                                \
                    fprintf(stderr, "Operand not a small integer: %x, or unsupported encoding\n", (first_byte)); \
                    AVM_ABORT();                                                        \
                    break;                                                              \
            }                                                                           \
            break;                                                                      \
                                                                                        \
        case COMPACT_ATOM:                                                              \
        case COMPACT_XREG:                                                              \
        case COMPACT_YREG:                                                              \
            break;                                                                      \
                                                                                        \
        case COMPACT_EXTENDED:                                                          \
            switch (first_byte) {                                                       \
                case COMPACT_EXTENDED_LITERAL: {                                        \
                    uint8_t first_extended_byte = *(decode_pc)++;                       \
                    switch (((first_extended_byte) >> 3) & 0x3) {                       \
                        case 0:                                                         \
                        case 2:                                                         \
                            break;                                                      \
                                                                                        \
                        case 1:                                                         \
                            (decode_pc)++;                                              \
                            break;                                                      \
                                                                                        \
                        case 3: {                                                       \
                            uint8_t sz = (first_extended_byte >> 5) + 2;                \
                            decode_pc += sz;                                            \
                            break;                                                      \
                        }                                                               \
                        default: UNREACHABLE(); /* help gcc 8.4 */                      \
                    }                                                                   \
                    break;                                                              \
                }                                                                       \
                case COMPACT_EXTENDED_TYPED_REGISTER: {                                 \
                    uint8_t reg_byte = *(decode_pc)++;                                  \
                    switch (reg_byte & 0x0F) {                                          \
                        case COMPACT_XREG:                                              \
                        case COMPACT_YREG:                                              \
                            break;                                                      \
                        case COMPACT_LARGE_XREG:                                        \
                        case COMPACT_LARGE_YREG:                                        \
                            (decode_pc)++;                                              \
                            break;                                                      \
                        default:                                                        \
                            fprintf(stderr, "Unexpected reg byte %x @ %" PRIuPTR "\n",  \
                                    (int) reg_byte, (uintptr_t) ((decode_pc) - 1));     \
                            AVM_ABORT();                                                \
                    }                                                                   \
                    int type_index;                                                     \
                    DECODE_LITERAL(type_index, decode_pc)                               \
                    break;                                                              \
                }                                                                       \
                default:                                                                \
                    fprintf(stderr, "Unexpected extended %x @ %" PRIuPTR "\n", (int) first_byte, (uintptr_t) ((decode_pc) - 1)); \
                    AVM_ABORT();                                                        \
                    break;                                                              \
            }                                                                           \
            break;                                                                      \
                                                                                        \
        case COMPACT_LARGE_INTEGER:                                                     \
        case COMPACT_LARGE_ATOM:                                                        \
            switch (first_byte & COMPACT_LARGE_IMM_MASK) {                              \
                case COMPACT_11BITS_VALUE:                                              \
                    (decode_pc)++;                                                      \
                    break;                                                              \
                case COMPACT_NBITS_VALUE:{                                              \
                    int sz = (first_byte >> 5) + 2;                                     \
                    if (UNLIKELY(sz > 8)) {                                             \
                        /* TODO: when first_byte >> 5 is 7, a different encoding is used */ \
                        fprintf(stderr, "Unexpected nbits vaue @ %" PRIuPTR "\n", (uintptr_t) ((decode_pc) - 1)); \
                        AVM_ABORT();                                                    \
                        break;                                                          \
                    }                                                                   \
                    (decode_pc) += sz;                                                  \
                    break;                                                              \
                }                                                                       \
                default:                                                                \
                    assert((first_byte & 0x30) != COMPACT_LARGE_INTEGER);               \
                    break;                                                              \
            }                                                                           \
            break;                                                                      \
                                                                                        \
        case COMPACT_LARGE_XREG:                                                        \
        case COMPACT_LARGE_YREG:                                                        \
            (decode_pc)++;                                                              \
            break;                                                                      \
                                                                                        \
        default:                                                                        \
            fprintf(stderr, "unknown compact term type: %i\n", ((first_byte) & 0xF));   \
            AVM_ABORT();                                                                \
            break;                                                                      \
    }                                                                                   \
}

#define DECODE_EXTENDED_LIST_TAG(decode_pc)                                             \
{                                                                                       \
    if ((*(decode_pc)++) != COMPACT_EXTENDED_LIST) {                                    \
        fprintf(stderr, "Unexpected operand, expected a list, got %x\n", (decode_pc)[-1]);\
        AVM_ABORT();                                                                    \
    }                                                                                   \
}

#define DECODE_NIL(decode_pc)                                                           \
{                                                                                       \
    if ((*(decode_pc)++) != COMPACT_ATOM) {                                             \
        fprintf(stderr, "Unexpected operand, expected nil, got %x\n", (decode_pc)[-1]); \
        AVM_ABORT();                                                                    \
    }                                                                                   \
}

#ifdef ENABLE_TRACE

#define DECODE_DEST_REGISTER(dreg, decode_pc)                                                       \
{                                                                                                   \
    uint8_t first_byte = *(decode_pc)++;                                                            \
    uint8_t reg_type = first_byte & 0xF;                                                            \
    (dreg).reg_type = reg_type;                                                                     \
    switch (reg_type) {                                                                             \
        case COMPACT_XREG:                                                                          \
        case COMPACT_YREG:                                                                          \
            (dreg).index = first_byte >> 4;                                                         \
             break;                                                                                 \
        case COMPACT_LARGE_XREG:                                                                    \
        case COMPACT_LARGE_YREG:                                                                    \
            (dreg).index = (((first_byte & 0xE0) << 3) | *(decode_pc)++);                           \
            break;                                                                                  \
        default:                                                                                    \
            AVM_ABORT();                                                                            \
    }                                                                                               \
}

#define DECODE_DEST_REGISTER_GC_SAFE(dreg, decode_pc) \
    DECODE_DEST_REGISTER(dreg, decode_pc)

#else

#define DECODE_DEST_REGISTER(dreg, decode_pc)                                                       \
{                                                                                                   \
    uint8_t first_byte = *(decode_pc)++;                                                            \
    uint8_t reg_type = first_byte & 0xF;                                                            \
    switch (reg_type) {                                                                             \
        case COMPACT_XREG:                                                                          \
        case COMPACT_YREG:                                                                          \
            break;                                                                                  \
        case COMPACT_LARGE_XREG:                                                                    \
        case COMPACT_LARGE_YREG:                                                                    \
            (decode_pc)++;                                                                          \
            break;                                                                                  \
        default:                                                                                    \
            AVM_ABORT();                                                                            \
    }                                                                                               \
}

#define DECODE_DEST_REGISTER_GC_SAFE(dreg, decode_pc) \
    DECODE_DEST_REGISTER(dreg, decode_pc)

#endif

#define DECODE_FP_REGISTER(freg, decode_pc)                                                         \
{                                                                                                   \
    if ((*(decode_pc)++) != COMPACT_EXTENDED_FP_REGISTER) {                                         \
        fprintf(stderr, "Unexpected operand, expected an fp register, got %x\n", (decode_pc)[-1]);  \
        AVM_ABORT();                                                                                \
    }                                                                                               \
    DECODE_LITERAL(freg, decode_pc);                                                                \
    if (freg > MAX_REG) {                                                                           \
        fprintf(stderr, "FP register index %d > MAX_REG = %d\n", freg, MAX_REG);                    \
        AVM_ABORT();                                                                                \
    }                                                                                               \
}

#define DECODE_VALUE32(val, decode_pc)                                                              \
{                                                                                                   \
    uint8_t first_byte = *(decode_pc)++;                                                            \
    switch (((first_byte) >> 3) & 0x3) {                                                            \
        case 0:                                                                                     \
        case 2:                                                                                     \
            val = first_byte >> 4;                                                                  \
            break;                                                                                  \
                                                                                                    \
        case 1:                                                                                     \
            val = ((first_byte & 0xE0) << 3) | *(decode_pc)++;                                      \
            break;                                                                                  \
                                                                                                    \
        case 3: {                                                                                   \
            uint8_t sz = (first_byte >> 5) + 2;                                                     \
            if (sz > 4) {                                                                           \
                fprintf(stderr, "Unexpected operand, expected a literal of at most 4 bytes\n");     \
                AVM_ABORT();                                                                        \
            }                                                                                       \
            val = 0;                                                                                \
            for (uint8_t vi = 0; vi < sz; vi++) {                                                   \
                val <<= 8;                                                                          \
                val |= *(decode_pc)++;                                                              \
            }                                                                                       \
            break;                                                                                  \
        }                                                                                           \
        default: UNREACHABLE(); /* help gcc 8.4 */                                                  \
    }                                                                                               \
}

#define DECODE_VALUE64(val, decode_pc)                                                              \
{                                                                                                   \
    uint8_t first_byte = *(decode_pc)++;                                                            \
    switch (((first_byte) >> 3) & 0x3) {                                                            \
        case 0:                                                                                     \
        case 2:                                                                                     \
            val = first_byte >> 4;                                                                  \
            break;                                                                                  \
                                                                                                    \
        case 1:                                                                                     \
            val = ((first_byte & 0xE0) << 3) | *(decode_pc)++;                                      \
            break;                                                                                  \
                                                                                                    \
        case 3: {                                                                                   \
            uint8_t sz = (first_byte >> 5) + 2;                                                     \
            if (sz > 8) {                                                                           \
                fprintf(stderr, "Unexpected operand, expected a literal of at most 8 bytes\n");     \
                AVM_ABORT();                                                                        \
            }                                                                                       \
            val = 0;                                                                                \
            for (uint8_t vi = 0; vi < sz; vi++) {                                                   \
                val <<= 8;                                                                          \
                val |= *(decode_pc)++;                                                              \
            }                                                                                       \
            break;                                                                                  \
        }                                                                                           \
    }                                                                                               \
}

#define DECODE_ATOM(atom, decode_pc)                                                                    \
{                                                                                                       \
    if (UNLIKELY((*(decode_pc) & 0x7) != COMPACT_ATOM)) {                                               \
        fprintf(stderr, "Unexpected operand, expected an atom (%x)\n", *(decode_pc));                   \
        AVM_ABORT();                                                                                    \
    }                                                                                                   \
    uint32_t atom_ix;                                                                                   \
    DECODE_VALUE32(atom_ix, decode_pc);                                                                 \
    atom = module_get_atom_term_by_id(mod, atom_ix);                                                    \
}

#define DECODE_LABEL(label, decode_pc)                                                                  \
{                                                                                                       \
    if (UNLIKELY((*(decode_pc) & 0x7) != COMPACT_LABEL)) {                                              \
        fprintf(stderr, "Unexpected operand, expected a label (%x)\n", *(decode_pc));                   \
        AVM_ABORT();                                                                                    \
    }                                                                                                   \
    DECODE_VALUE32(label, decode_pc);                                                                   \
}

#define DECODE_ATOM_OR_LABEL(atom, label, decode_pc)                                                    \
{                                                                                                       \
    if ((*(decode_pc) & 0x7) != COMPACT_ATOM) {                                                         \
        if (UNLIKELY((*(decode_pc) & 0x7) != COMPACT_LABEL)) {                                          \
            fprintf(stderr, "Unexpected operand, expected an atom or label (%x)\n", *(decode_pc));      \
            AVM_ABORT();                                                                                \
        }                                                                                               \
        atom = term_invalid_term();                                                                     \
        DECODE_VALUE32(label, decode_pc);                                                               \
    } else {                                                                                            \
        uint32_t atom_ix;                                                                               \
        DECODE_VALUE32(atom_ix, decode_pc);                                                             \
        atom = module_get_atom_term_by_id(mod, atom_ix);                                                \
    }                                                                                                   \
}

#define DECODE_LITERAL(literal, decode_pc)                                                              \
{                                                                                                       \
    if (UNLIKELY((*(decode_pc) & 0x7) != COMPACT_LITERAL)) {                                            \
        fprintf(stderr, "Unexpected operand, expected a literal (%x)\n", *(decode_pc));                 \
        AVM_ABORT();                                                                                    \
    }                                                                                                   \
    DECODE_VALUE32(literal, decode_pc);                                                                 \
}

#define DECODE_INTEGER(integer, decode_pc)                                                              \
{                                                                                                       \
    if (UNLIKELY((*(decode_pc) & 0x7) != COMPACT_INTEGER)) {                                            \
        fprintf(stderr, "Unexpected operand, expected an integer (%x)\n", *(decode_pc));                \
        AVM_ABORT();                                                                                    \
    }                                                                                                   \
    DECODE_VALUE64(integer, decode_pc);                                                                 \
}

#define DECODE_XREG(reg, decode_pc)                                                                     \
{                                                                                                       \
    if (UNLIKELY((*(decode_pc) & 0x7) != COMPACT_XREG)) {                                               \
        fprintf(stderr, "Unexpected operand, expected an xreg (%x)\n", *(decode_pc));                   \
        AVM_ABORT();                                                                                    \
    }                                                                                                   \
    DECODE_VALUE32(reg, decode_pc);                                                                     \
    if (reg > MAX_REG) {                                                                                \
        fprintf(stderr, "Register index %d > MAX_REG = %d\n", reg, MAX_REG);                            \
        AVM_ABORT();                                                                                    \
    }                                                                                                   \
}

#define DECODE_YREG(reg, decode_pc)                                                                     \
{                                                                                                       \
    if (UNLIKELY((*(decode_pc) & 0x7) != COMPACT_YREG)) {                                               \
        fprintf(stderr, "Unexpected operand, expected a yreg (%x)\n", *(decode_pc));                    \
        AVM_ABORT();                                                                                    \
    }                                                                                                   \
    DECODE_VALUE32(reg, decode_pc);                                                                     \
}

#define DECODE_ALLOCATOR_LIST(need, decode_pc)                                          \
    if (IS_EXTENDED_ALLOCATOR(decode_pc)) {                                             \
        need = 0;                                                                       \
        (decode_pc)++; /* skip list tag */                                              \
        uint32_t list_size;                                                             \
        DECODE_LITERAL(list_size, (decode_pc));                                         \
        uint32_t allocator_tag;                                                         \
        uint32_t allocator_size;                                                        \
        for (uint32_t j = 0; j < list_size; j++) {                                      \
            DECODE_LITERAL(allocator_tag, (decode_pc));                                 \
            DECODE_LITERAL(allocator_size, (decode_pc));                                \
            if (allocator_tag == COMPACT_EXTENDED_ALLOCATOR_LIST_TAG_FLOATS) {          \
                allocator_size *= FLOAT_SIZE;                                           \
            } else if (allocator_tag == COMPACT_EXTENDED_ALLOCATOR_LIST_TAG_FUNS) {     \
                allocator_size *= BOXED_FUN_SIZE;                                       \
            }                                                                           \
            need += allocator_size;                                                     \
        }                                                                               \
    } else {                                                                            \
        DECODE_LITERAL(need, decode_pc);                                                \
    }

#endif

#ifdef IMPL_EXECUTE_LOOP

// If GC can be performed between decoding of register and accessing it,
// GC_SAFE variant must be used
typedef term * dreg_t;
typedef struct
{
    term *base;
    int index;
} dreg_gc_safe_t;

#define X_REG_FLAG 1

static inline term *with_x_reg_flag(term *xptr)
{
    return (term *) (((uintptr_t) xptr) | X_REG_FLAG);
}

static inline bool has_x_reg_flag(term *xptr)
{
    return ((uintptr_t) xptr) & X_REG_FLAG;
}

static inline term *to_x_reg_ptr(term *xptr)
{
    return (term *) (((uintptr_t) xptr) & ~((uintptr_t) X_REG_FLAG));
}

static dreg_t extended_register_ptr(Context *ctx, unsigned int index)
{
    struct ListHead *item;
    LIST_FOR_EACH (item, &ctx->extended_x_regs) {
        struct ExtendedRegister *ext_reg = GET_LIST_ENTRY(item, struct ExtendedRegister, head);
        if (ext_reg->index == index) {
            return &ext_reg->value;
        }
    }
    struct ExtendedRegister *new_ext_reg = malloc(sizeof(struct ExtendedRegister));
    new_ext_reg->index = index;
    new_ext_reg->value = term_nil();
    list_append(&ctx->extended_x_regs, &new_ext_reg->head);

    return &new_ext_reg->value;
}

static void destroy_extended_registers(Context *ctx, unsigned int live)
{
    struct ListHead *item;
    struct ListHead *tmp;
    MUTABLE_LIST_FOR_EACH (item, tmp, &ctx->extended_x_regs) {
        struct ExtendedRegister *ext_reg = GET_LIST_ENTRY(item, struct ExtendedRegister, head);
        if (ext_reg->index >= live) {
            list_remove(item);
            free(ext_reg);
        }
    }
}

#define READ_ANY_XREG(out_term, reg_index)                                                         \
    {                                                                                              \
        if (LIKELY(reg_index < MAX_REG)) {                                                         \
            out_term = x_regs[reg_index];                                                          \
        } else {                                                                                   \
            dreg_t reg = extended_register_ptr(ctx, reg_index);                                    \
            out_term = *reg;                                                                       \
        }                                                                                          \
    }

#define TRIM_LIVE_REGS(live_regs_no)                                                               \
    if (UNLIKELY(!list_is_empty(&ctx->extended_x_regs))) {                                         \
        destroy_extended_registers(ctx, live_regs_no);                                             \
    }                                                                                              \
    if (UNLIKELY(live_regs_no > MAX_REG)) {                                                        \
        live_regs_no = MAX_REG;                                                                    \
    }

#define DEST_REGISTER(reg) dreg_t reg
#define GC_SAFE_DEST_REGISTER(reg) dreg_gc_safe_t reg

// TODO: fix register type heuristics, there is a chance that 'y' might be an "extended" x reg
#define T_DEST_REG(dreg) \
    ((dreg) >= x_regs && (dreg) < x_regs + MAX_REG) ? 'x' : 'y', \
    (int) (((dreg) >= x_regs && (dreg) < x_regs + MAX_REG) ? ((dreg) - x_regs) : ((dreg) - ctx->e))

// TODO: fix register type heuristics, there is a chance that 'y' might be an "extended" x reg
#define T_DEST_REG_GC_SAFE(dreg_gc_safe) \
    (has_x_reg_flag((dreg).base) ? 'x' : 'y'), ((dreg).index)

#define DECODE_COMPACT_TERM(dest_term, decode_pc)                                                                       \
{                                                                                                                       \
    uint8_t first_byte = *(decode_pc)++;                                                                                \
    switch (first_byte & 0xF) {                                                                                         \
        case COMPACT_LARGE_LITERAL:                                                                                     \
        case COMPACT_LITERAL:                                                                                           \
            switch (((first_byte) >> 3) & 0x3) {                                                                        \
                case 0:                                                                                                 \
                case 2:                                                                                                 \
                    dest_term = term_from_int4(first_byte >> 4);                                                        \
                    break;                                                                                              \
                                                                                                                        \
                case 1:                                                                                                 \
                    dest_term = term_from_int(((first_byte & 0xE0) << 3) | *(decode_pc)++);                             \
                    break;                                                                                              \
                                                                                                                        \
                case 3: {                                                                                               \
                    uint8_t sz = (first_byte >> 5) + 2;                                                                 \
                    avm_int_t val = 0;                                                                                  \
                    for (uint8_t vi = 0; vi < sz; vi++) {                                                               \
                        val <<= 8;                                                                                      \
                        val |= *(decode_pc)++;                                                                          \
                    }                                                                                                   \
                    dest_term = term_from_int(val);                                                                     \
                    break;                                                                                              \
                }                                                                                                       \
                default: UNREACHABLE(); /* help gcc 8.4 */                                                              \
            }                                                                                                           \
            break;                                                                                                      \
                                                                                                                        \
        case COMPACT_INTEGER:                                                                                           \
            dest_term = term_from_int4(first_byte >> 4);                                                                \
            break;                                                                                                      \
                                                                                                                        \
        case COMPACT_ATOM:                                                                                              \
            if (first_byte == COMPACT_ATOM) {                                                                           \
                dest_term = term_nil();                                                                                 \
            } else {                                                                                                    \
                dest_term = module_get_atom_term_by_id(mod, first_byte >> 4);                                           \
            }                                                                                                           \
            break;                                                                                                      \
                                                                                                                        \
        case COMPACT_XREG:                                                                                              \
            dest_term = x_regs[first_byte >> 4];                                                                        \
            break;                                                                                                      \
                                                                                                                        \
        case COMPACT_YREG:                                                                                              \
            dest_term = ctx->e[first_byte >> 4];                                                                        \
            break;                                                                                                      \
                                                                                                                        \
        case COMPACT_EXTENDED:                                                                                          \
            switch (first_byte) {                                                                                       \
                case COMPACT_EXTENDED_LITERAL: {                                                                        \
                    uint8_t first_extended_byte = *(decode_pc)++;                                                       \
                    switch (((first_extended_byte) >> 3) & 0x3) {                                                       \
                        case 0:                                                                                         \
                        case 2:                                                                                         \
                            dest_term = module_load_literal(mod, first_extended_byte >> 4, ctx);                        \
                            break;                                                                                      \
                        case 1: {                                                                                       \
                            uint8_t byte_1 = *(decode_pc)++;                                                            \
                            uint16_t index = (((uint16_t) first_extended_byte & 0xE0) << 3) | byte_1;                   \
                            dest_term = module_load_literal(mod, index, ctx);                                           \
                            break;                                                                                      \
                        }                                                                                               \
                        case 3: {                                                                                       \
                            uint8_t sz = (first_extended_byte >> 5) + 2;                                                \
                            avm_int_t val = 0;                                                                          \
                            for (uint8_t vi = 0; vi < sz; vi++) {                                                       \
                                val <<= 8;                                                                              \
                                val |= *(decode_pc)++;                                                                  \
                            }                                                                                           \
                            dest_term = module_load_literal(mod, val, ctx);                                             \
                            break;                                                                                      \
                        }                                                                                               \
                        default: UNREACHABLE(); /* help gcc 8.4 */                                                      \
                    }                                                                                                   \
                    if (UNLIKELY(term_is_invalid_term(dest_term))) {                                                    \
                        RAISE_ERROR(OUT_OF_MEMORY_ATOM);                                                                \
                    }                                                                                                   \
                                                                                                                        \
                    break;                                                                                              \
                }                                                                                                       \
                case COMPACT_EXTENDED_TYPED_REGISTER: {                                                                 \
                    uint8_t reg_byte = *(decode_pc)++;                                                                  \
                    switch (reg_byte & 0x0F) {                                                                          \
                        case COMPACT_XREG:                                                                              \
                            dest_term = x_regs[reg_byte >> 4];                                                          \
                            break;                                                                                      \
                        case COMPACT_YREG:                                                                              \
                            dest_term = ctx->e[reg_byte >> 4];                                                          \
                            break;                                                                                      \
                        case COMPACT_LARGE_XREG:                                                                        \
                            if (LIKELY((reg_byte & COMPACT_LARGE_IMM_MASK) == COMPACT_11BITS_VALUE)) {                  \
                                unsigned int reg_index = (((reg_byte & 0xE0) << 3) | *(decode_pc)++);                   \
                                dreg_t ext_reg = extended_register_ptr(ctx, reg_index);                                 \
                                if (IS_NULL_PTR(ext_reg)) {                                                             \
                                    RAISE_ERROR(OUT_OF_MEMORY_ATOM);                                                    \
                                }                                                                                       \
                                dest_term = *ext_reg;                                                                   \
                            } else {                                                                                    \
                                VM_ABORT();                                                                             \
                            }                                                                                           \
                            break;                                                                                      \
                        case COMPACT_LARGE_YREG:                                                                        \
                            if (LIKELY((reg_byte & COMPACT_LARGE_IMM_MASK) == COMPACT_11BITS_VALUE)) {                  \
                                dest_term = ctx->e[((reg_byte & 0xE0) << 3) | *(decode_pc)++];                          \
                            } else {                                                                                    \
                                VM_ABORT();                                                                             \
                            }                                                                                           \
                            break;                                                                                      \
                        default:                                                                                        \
                            VM_ABORT();                                                                                 \
                    }                                                                                                   \
                    int type_index;                                                                                     \
                    DECODE_LITERAL(type_index, decode_pc)                                                               \
                    break;                                                                                              \
                }                                                                                                       \
                default:                                                                                                \
                    VM_ABORT();                                                                                         \
                    break;                                                                                              \
            }                                                                                                           \
            break;                                                                                                      \
                                                                                                                        \
        case COMPACT_LARGE_ATOM:                                                                                        \
            switch (first_byte & COMPACT_LARGE_IMM_MASK) {                                                              \
                case COMPACT_11BITS_VALUE:                                                                              \
                    dest_term = module_get_atom_term_by_id(mod, ((first_byte & 0xE0) << 3) | *(decode_pc)++);           \
                    break;                                                                                              \
                                                                                                                        \
                default:                                                                                                \
                    VM_ABORT();                                                                                         \
                    break;                                                                                              \
            }                                                                                                           \
            break;                                                                                                      \
                                                                                                                        \
        case COMPACT_LARGE_INTEGER:                                                                                     \
            switch (first_byte & COMPACT_LARGE_IMM_MASK) {                                                              \
                case COMPACT_11BITS_VALUE:                                                                              \
                    dest_term = term_from_int11(((first_byte & 0xE0) << 3) | *(decode_pc)++);                           \
                    break;                                                                                              \
                                                                                                                        \
                case COMPACT_NBITS_VALUE: {                                                                             \
                    size_t num_bytes = (first_byte >> 5) + 2;                                                           \
                    dest_term = large_integer_to_term(ctx, num_bytes, decode_pc);                                       \
                    if (UNLIKELY(term_is_invalid_term(dest_term))) {                                                    \
                        HANDLE_ERROR();                                                                                 \
                    }                                                                                                   \
                    (decode_pc) += num_bytes;                                                                           \
                    break;                                                                                              \
                }                                                                                                       \
                default:                                                                                                \
                    VM_ABORT();                                                                                         \
                    break;                                                                                              \
            }                                                                                                           \
            break;                                                                                                      \
                                                                                                                        \
        case COMPACT_LARGE_XREG:                                                                                        \
            if (LIKELY((first_byte & COMPACT_LARGE_IMM_MASK) == COMPACT_11BITS_VALUE)) {                                \
                unsigned int reg_index = (((first_byte & 0xE0) << 3) | *(decode_pc)++);                                 \
                dreg_t ext_reg = extended_register_ptr(ctx, reg_index);                                                 \
                if (IS_NULL_PTR(ext_reg)) {                                                                             \
                    RAISE_ERROR(OUT_OF_MEMORY_ATOM);                                                                    \
                }                                                                                                       \
                dest_term = *ext_reg;                                                                                   \
            } else {                                                                                                    \
                VM_ABORT();                                                                                             \
            }                                                                                                           \
            break;                                                                                                      \
                                                                                                                        \
        case COMPACT_LARGE_YREG:                                                                                        \
            if (LIKELY((first_byte & COMPACT_LARGE_IMM_MASK) == COMPACT_11BITS_VALUE)) {                                \
                dest_term = ctx->e[((first_byte & 0xE0) << 3) | *(decode_pc)++];                                        \
            } else {                                                                                                    \
                VM_ABORT();                                                                                             \
            }                                                                                                           \
            break;                                                                                                      \
                                                                                                                        \
        default:                                                                                                        \
            VM_ABORT();                                                                                                 \
    }                                                                                                                   \
}

#define READ_DEST_REGISTER(dreg) *(dreg)

#define READ_DEST_REGISTER_GC_SAFE(dreg_gc_safe) \
    (has_x_reg_flag((dreg_gc_safe).base) ? \
            *to_x_reg_ptr((dreg_gc_safe).base) : \
            ctx->e[(dreg_gc_safe).index])

#define WRITE_REGISTER(dreg, value)                                                     \
{                                                                                       \
    *dreg = value;                                                                      \
}

#define WRITE_REGISTER_GC_SAFE(dreg_gc_safe, value)                                     \
{                                                                                       \
    if (has_x_reg_flag((dreg_gc_safe).base)) {                                          \
        *(to_x_reg_ptr((dreg_gc_safe).base)) = value;                                   \
    } else {                                                                            \
        ctx->e[(dreg_gc_safe).index] = value;                                           \
    }                                                                                   \
}

#define DECODE_EXTENDED_LIST_TAG(decode_pc)                                             \
{                                                                                       \
    decode_pc++;                                                                        \
}

#define DECODE_NIL(decode_pc)                                                           \
{                                                                                       \
    decode_pc++;                                                                        \
}

#define DECODE_DEST_REGISTER(dreg, decode_pc)                                                                   \
{                                                                                                               \
    uint8_t first_byte = *(decode_pc)++;                                                                        \
    uint8_t reg_type = first_byte & 0xF;                                                                        \
    uint8_t reg_index = (first_byte >> 4);                                                                      \
    switch (reg_type) {                                                                                         \
        case COMPACT_XREG:                                                                                      \
            (dreg) = x_regs + reg_index;                                                                        \
            break;                                                                                              \
        case COMPACT_YREG:                                                                                      \
            (dreg) = ctx->e + reg_index;                                                                        \
            break;                                                                                              \
        case COMPACT_LARGE_XREG:                                                                                \
            if (LIKELY((first_byte & COMPACT_LARGE_IMM_MASK) == COMPACT_11BITS_VALUE)) {                        \
                unsigned int reg_index = (((first_byte & 0xE0) << 3) | *(decode_pc)++);                         \
                dreg_t ext_reg = extended_register_ptr(ctx, reg_index);                                         \
                if (IS_NULL_PTR(ext_reg)) {                                                                     \
                    RAISE_ERROR(OUT_OF_MEMORY_ATOM);                                                            \
                }                                                                                               \
                dreg = ext_reg;                                                                                 \
            } else {                                                                                            \
                VM_ABORT();                                                                                     \
            }                                                                                                   \
            break;                                                                                              \
        case COMPACT_LARGE_YREG:                                                                                \
            if (LIKELY((first_byte & COMPACT_LARGE_IMM_MASK) == COMPACT_11BITS_VALUE)) {                        \
                (dreg) = ctx->e + (((first_byte & 0xE0) << 3) | *(decode_pc)++);                                \
            } else {                                                                                            \
                VM_ABORT();                                                                                     \
            }                                                                                                   \
            break;                                                                                              \
        default:                                                                                                \
            VM_ABORT();                                                                                         \
    }                                                                                                           \
}

// NOTE: (dreg_gc_safe).index is initialized for x registers even if not used to avoid compiler
// warnings about unitialized variables (-maybe-uninitialized)
#define DECODE_DEST_REGISTER_GC_SAFE(dreg_gc_safe, decode_pc)                                                   \
{                                                                                                               \
    uint8_t first_byte = *(decode_pc)++;                                                                        \
    uint8_t reg_type = first_byte & 0xF;                                                                        \
    uint8_t reg_index = (first_byte >> 4);                                                                      \
    switch (reg_type) {                                                                                         \
        case COMPACT_XREG:                                                                                      \
            (dreg_gc_safe).base = with_x_reg_flag(&x_regs[reg_index]);                                          \
            (dreg_gc_safe).index = reg_index;                                                                   \
            break;                                                                                              \
        case COMPACT_YREG:                                                                                      \
            (dreg_gc_safe).base = ctx->e;                                                                       \
            (dreg_gc_safe).index = reg_index;                                                                   \
            break;                                                                                              \
        case COMPACT_LARGE_XREG:                                                                                \
            if (LIKELY((first_byte & COMPACT_LARGE_IMM_MASK) == COMPACT_11BITS_VALUE)) {                        \
                unsigned int reg_index = (((first_byte & 0xE0) << 3) | *(decode_pc)++);                         \
                dreg_t reg_base = extended_register_ptr(ctx, reg_index);                                        \
                if (IS_NULL_PTR(reg_base)) {                                                                    \
                    RAISE_ERROR(OUT_OF_MEMORY_ATOM);                                                            \
                }                                                                                               \
                (dreg_gc_safe).base = with_x_reg_flag(reg_base);                                                \
                (dreg_gc_safe).index = reg_index;                                                               \
            } else {                                                                                            \
                VM_ABORT();                                                                                     \
            }                                                                                                   \
            break;                                                                                              \
        case COMPACT_LARGE_YREG:                                                                                \
            if (LIKELY((first_byte & COMPACT_LARGE_IMM_MASK) == COMPACT_11BITS_VALUE)) {                        \
                (dreg_gc_safe).base = ctx->e;                                                                   \
                (dreg_gc_safe).index = (((first_byte & 0xE0) << 3) | *(decode_pc)++);                           \
            } else {                                                                                            \
                VM_ABORT();                                                                                     \
            }                                                                                                   \
            break;                                                                                              \
        default:                                                                                                \
            VM_ABORT();                                                                                         \
    }                                                                                                           \
}

// MAX_REG is enforced at decode time
#if MAX_REG <= 16
#define DECODE_FP_REGISTER(freg, decode_pc)                                                         \
{                                                                                                   \
    (decode_pc)++;                                                                                  \
    uint8_t first_byte = *(decode_pc)++;                                                            \
    freg = first_byte >> 4;                                                                         \
}
#else
#define DECODE_FP_REGISTER(freg, decode_pc)                                                         \
{                                                                                                   \
    (decode_pc)++;                                                                                  \
    DECODE_LITERAL(freg, decode_pc);                                                                \
}
#endif

#define DECODE_VALUE(val, decode_pc)                                                                \
{                                                                                                   \
    uint8_t first_byte = *(decode_pc)++;                                                            \
    switch (((first_byte) >> 3) & 0x3) {                                                            \
        case 0:                                                                                     \
        case 2:                                                                                     \
            val = first_byte >> 4;                                                                  \
            break;                                                                                  \
                                                                                                    \
        case 1:                                                                                     \
            val = ((first_byte & 0xE0) << 3) | *(decode_pc)++;                                      \
            break;                                                                                  \
                                                                                                    \
        case 3: {                                                                                   \
            uint8_t sz = (first_byte >> 5) + 2;                                                     \
            val = 0;                                                                                \
            for (uint8_t vi = 0; vi < sz; vi++) {                                                   \
                val <<= 8;                                                                          \
                val |= *(decode_pc)++;                                                              \
            }                                                                                       \
            break;                                                                                  \
        }                                                                                           \
        default: UNREACHABLE(); /* help gcc 8.4 */                                                  \
    }                                                                                               \
}

#define DECODE_ATOM(atom, decode_pc)                                                                \
{                                                                                                   \
    uint32_t atom_ix;                                                                               \
    DECODE_VALUE(atom_ix, decode_pc);                                                               \
    atom = module_get_atom_term_by_id(mod, atom_ix);                                                \
}

#define DECODE_LABEL(label, decode_pc) \
    DECODE_VALUE(label, decode_pc)

#define DECODE_ATOM_OR_LABEL(atom, label, decode_pc)                                                \
{                                                                                                   \
    if ((*(decode_pc) & 0x7) != COMPACT_ATOM) {                                                     \
        atom = term_invalid_term();                                                                 \
        DECODE_VALUE(label, decode_pc);                                                             \
    } else {                                                                                        \
        uint32_t atom_ix;                                                                           \
        DECODE_VALUE(atom_ix, decode_pc);                                                           \
        atom = module_get_atom_term_by_id(mod, atom_ix);                                            \
    }                                                                                               \
}

#define DECODE_LITERAL(val, decode_pc) \
    DECODE_VALUE(val, decode_pc)

#define DECODE_INTEGER(integer, decode_pc) \
    DECODE_VALUE(integer, decode_pc)

// MAX_REG is enforced at decode time
#if MAX_REG <= 16
#define DECODE_XREG(reg, decode_pc)                                                                 \
{                                                                                                   \
    uint8_t first_byte = *(decode_pc)++;                                                            \
    reg = first_byte >> 4;                                                                          \
}
#else
#define DECODE_XREG(reg, decode_pc)                                                                 \
    DECODE_VALUE(reg, decode_pc)
#endif

#define DECODE_YREG(reg, decode_pc) \
    DECODE_VALUE(reg, decode_pc)

#define DECODE_ALLOCATOR_LIST(need, decode_pc)                                          \
    if (IS_EXTENDED_ALLOCATOR(decode_pc)) {                                             \
        need = 0;                                                                       \
        (decode_pc)++; /* skip list tag */                                              \
        uint32_t list_size;                                                             \
        DECODE_LITERAL(list_size, decode_pc);                                           \
        uint32_t allocator_tag;                                                         \
        uint32_t allocator_size;                                                        \
        for (uint32_t j = 0; j < list_size; j++) {                                      \
            DECODE_LITERAL(allocator_tag, decode_pc);                                   \
            DECODE_LITERAL(allocator_size, decode_pc);                                  \
            if (allocator_tag == COMPACT_EXTENDED_ALLOCATOR_LIST_TAG_FLOATS) {          \
                allocator_size *= FLOAT_SIZE;                                           \
            } else if (allocator_tag == COMPACT_EXTENDED_ALLOCATOR_LIST_TAG_FUNS) {     \
                allocator_size *= BOXED_FUN_SIZE;                                       \
            }                                                                           \
            need += allocator_size;                                                     \
        }                                                                               \
    } else {                                                                            \
        DECODE_LITERAL(need, decode_pc);                                                \
    }

#endif

#define IS_EXTENDED_ALLOCATOR(decode_pc) \
    (*decode_pc) == COMPACT_EXTENDED_ALLOCATION_LIST

#define IS_EXTENDED_FP_REGISTER(decode_pc) \
    (*decode_pc) == COMPACT_EXTENDED_FP_REGISTER

#define JUMP_TO_LABEL(module, label)    \
    if (module != mod) {                \
        prev_mod = mod;                 \
        mod = module;                   \
        code = mod->code->code;         \
    }                                   \
    JUMP_TO_ADDRESS(mod->labels[label])

#ifndef TRACE_JUMP
    #define JUMP_TO_ADDRESS(address) \
        pc = (address); \
        goto loop
#else
    #define JUMP_TO_ADDRESS(address)        \
        pc = (address); \
        fprintf(stderr, "going to jump to %" PRIuPTR "\n", (uintptr_t) (pc - code)); \
        goto loop
#endif

#define SCHEDULE_NEXT(restore_mod, restore_to) \
    {                                                                                             \
        ctx->saved_ip = restore_to;                                                               \
        ctx->saved_module = restore_mod;                                                          \
        ctx = scheduler_next(ctx->global, ctx);                                                   \
        goto schedule_in;                                                                         \
    }

#define SCHEDULE_WAIT(restore_mod, restore_to) \
    {                                                                                             \
        ctx->saved_ip = restore_to;                                                               \
        ctx->saved_module = restore_mod;                                                          \
        ctx = scheduler_wait(ctx);                                                                \
        goto schedule_in;                                                                         \
    }


// We use goto label as values, a GCC extension supported by clang.

#define PROCESS_SIGNAL_MESSAGES() \
    {                                                                                           \
        MailboxMessage *signal_message = mailbox_process_outer_list(&ctx->mailbox);             \
        void *next_label = NULL;                                                                \
        bool reprocess_outer = false;                                                           \
        while (signal_message) {                                                                \
            switch (signal_message->type) {                                                     \
                case KillSignal: {                                                              \
                    struct TermSignal *kill_signal                                              \
                        = CONTAINER_OF(signal_message, struct TermSignal, base);                \
                    context_process_kill_signal(ctx, kill_signal);                              \
                    break;                                                                      \
                }                                                                               \
                case GCSignal: {                                                                \
                    if (UNLIKELY(memory_ensure_free_opt(ctx, 0, MEMORY_FORCE_SHRINK) != MEMORY_GC_OK)) { \
                        SET_ERROR(OUT_OF_MEMORY_ATOM);                                          \
                        next_label = &&handle_error;                                            \
                    }                                                                           \
                    break;                                                                      \
                }                                                                               \
                case ProcessInfoRequestSignal: {                                                \
                    struct BuiltInAtomRequestSignal *request_signal                             \
                        = CONTAINER_OF(signal_message, struct BuiltInAtomRequestSignal, base);  \
                    context_process_process_info_request_signal(ctx, request_signal, false);    \
                    break;                                                                      \
                }                                                                               \
                case TrapAnswerSignal: {                                                        \
                    struct TermSignal *trap_answer                                              \
                        = CONTAINER_OF(signal_message, struct TermSignal, base);                \
                    if (UNLIKELY(!context_process_signal_trap_answer(ctx, trap_answer))) {      \
                        SET_ERROR(OUT_OF_MEMORY_ATOM);                                          \
                        next_label = &&handle_error;                                            \
                    }                                                                           \
                    break;                                                                      \
                }                                                                               \
                case TrapExceptionSignal: {                                                     \
                    struct ImmediateSignal *trap_exception                                      \
                        = CONTAINER_OF(signal_message, struct ImmediateSignal, base);           \
                    SET_ERROR(trap_exception->immediate);                                       \
                    next_label = &&handle_error;                                                \
                    break;                                                                      \
                }                                                                               \
                case FlushMonitorSignal:                                                        \
                case FlushInfoMonitorSignal: {                                                  \
                    struct RefSignal *flush_signal                                              \
                        = CONTAINER_OF(signal_message, struct RefSignal, base);                 \
                    bool info = signal_message->type == FlushInfoMonitorSignal;                 \
                    context_process_flush_monitor_signal(ctx, flush_signal->ref_ticks, info);   \
                    break;                                                                      \
                }                                                                               \
                case UnlinkIDSignal: {                                                          \
                    struct ImmediateRefSignal *immediate_ref_signal                             \
                        = CONTAINER_OF(signal_message, struct ImmediateRefSignal, base);        \
                    context_ack_unlink(ctx, immediate_ref_signal->immediate, immediate_ref_signal->ref_ticks, false); \
                    break;                                                                      \
                }                                                                               \
                case UnlinkIDAckSignal: {                                                       \
                    struct ImmediateRefSignal *immediate_ref_signal                             \
                        = CONTAINER_OF(signal_message, struct ImmediateRefSignal, base);        \
                    context_unlink_ack(ctx, immediate_ref_signal->immediate, immediate_ref_signal->ref_ticks); \
                    break;                                                                      \
                }                                                                               \
                case LinkExitSignal: {                                                          \
                    struct TermSignal *link_exit_signal                                         \
                        = CONTAINER_OF(signal_message, struct TermSignal, base);                \
                    if (context_process_link_exit_signal(ctx, link_exit_signal)) {              \
                        reprocess_outer = true;                                                 \
                    }                                                                           \
                    break;                                                                      \
                }                                                                               \
                case MonitorSignal: {                                                           \
                    struct MonitorPointerSignal *monitor_signal                                 \
                        = CONTAINER_OF(signal_message, struct MonitorPointerSignal, base);      \
                    context_add_monitor(ctx, monitor_signal->monitor);                          \
                    break;                                                                      \
                }                                                                               \
                case DemonitorSignal: {                                                         \
                    struct RefSignal *ref_signal                                                \
                        = CONTAINER_OF(signal_message, struct RefSignal, base);                 \
                    context_demonitor(ctx, ref_signal->ref_ticks);                              \
                    break;                                                                      \
                }                                                                               \
                case MonitorDownSignal: {                                                       \
                    struct TermSignal *monitor_down_signal                                      \
                        = CONTAINER_OF(signal_message, struct TermSignal, base);                \
                    context_process_monitor_down_signal(ctx, monitor_down_signal);              \
                    reprocess_outer = true;                                                     \
                    break;                                                                      \
                }                                                                               \
                case NormalMessage: {                                                           \
                    UNREACHABLE();                                                              \
                }                                                                               \
            }                                                                                   \
            MailboxMessage *next = signal_message->next;                                        \
            mailbox_message_dispose(signal_message, &ctx->heap);                                \
            signal_message = next;                                                              \
            if (UNLIKELY(reprocess_outer && signal_message == NULL)) {                          \
                reprocess_outer = false;                                                        \
                signal_message = mailbox_process_outer_list(&ctx->mailbox);                     \
            }                                                                                   \
        }                                                                                       \
        if (context_get_flags(ctx, Killed)) {                                                   \
            goto terminate_context;                                                             \
        }                                                                                       \
        if (next_label) {                                                                       \
            goto *next_label;                                                                   \
        }                                                                                       \
        if (context_get_flags(ctx, Trap)) {                                                     \
            SCHEDULE_WAIT(mod, pc);                                                             \
        }                                                                                       \
    }

#define PROCESS_MAYBE_TRAP_RETURN_VALUE(return_value)           \
    if (term_is_invalid_term(return_value)) {                   \
        if (UNLIKELY(!context_get_flags(ctx, Trap))) {          \
            HANDLE_ERROR();                                     \
        } else {                                                \
            SCHEDULE_WAIT(mod, pc);                             \
        }                                                       \
    }

#define PROCESS_MAYBE_TRAP_RETURN_VALUE_RESTORE_PC(return_value, rest_pc) \
    if (term_is_invalid_term(return_value)) {                             \
        if (UNLIKELY(!context_get_flags(ctx, Trap))) {                    \
            pc = rest_pc;                                                 \
            HANDLE_ERROR();                                               \
        } else {                                                          \
            SCHEDULE_WAIT(mod, pc);                                       \
        }                                                                 \
    }

#define PROCESS_MAYBE_TRAP_RETURN_VALUE_LAST(return_value)      \
    if (term_is_invalid_term(return_value)) {                   \
        if (UNLIKELY(!context_get_flags(ctx, Trap))) {          \
            HANDLE_ERROR();                                     \
        } else {                                                \
            DO_RETURN();                                        \
            SCHEDULE_WAIT(mod, pc);                             \
        }                                                       \
    }

#define DO_RETURN()                                                     \
    {                                                                   \
        int module_index = ((uintptr_t) ctx->cp) >> 24;                 \
        if (module_index == prev_mod->module_index) {                   \
            Module *t = mod;                                            \
            mod = prev_mod;                                             \
            prev_mod = t;                                               \
            code = mod->code->code;                                     \
        } else if (module_index != mod->module_index) {                 \
            prev_mod = mod;                                             \
            mod = globalcontext_get_module_by_index(glb, module_index); \
            code = mod->code->code;                                     \
        }                                                               \
        pc = code + ((((uintptr_t) ctx->cp) & 0xFFFFFF) >> 2);          \
    }

#define HANDLE_ERROR()                                                  \
    x_regs[2] = stacktrace_create_raw(ctx, mod, pc - code, x_regs[0]);  \
    goto handle_error;

#define VERIFY_IS_INTEGER(t, opcode_name, label)           \
    if (UNLIKELY(!term_is_integer(t))) {                   \
        TRACE(opcode_name ": " #t " is not an integer\n"); \
        if (label == 0) {                                  \
            RAISE_ERROR(BADARG_ATOM);                      \
        } else {                                           \
            JUMP_TO_LABEL(mod, label);                     \
        }                                                  \
    }

#define VERIFY_IS_ANY_INTEGER(t, opcode_name, label)        \
    if (UNLIKELY(!term_is_any_integer(t))) {                \
        TRACE(opcode_name ": " #t " is not any integer\n"); \
        if (label == 0) {                                   \
            RAISE_ERROR(BADARG_ATOM);                       \
        } else {                                            \
            JUMP_TO_LABEL(mod, label);                      \
        }                                                   \
    }

#define VERIFY_IS_BINARY(t, opcode_name, label)          \
    if (UNLIKELY(!term_is_binary(t))) {                  \
        TRACE(opcode_name ": " #t " is not a binary\n"); \
        if (label == 0) {                                \
            RAISE_ERROR(BADARG_ATOM);                    \
        } else {                                         \
            JUMP_TO_LABEL(mod, label);                   \
        }                                                \
    }

#define VERIFY_IS_MATCH_STATE(t, opcode_name, label)             \
    if (UNLIKELY(!term_is_match_state(t))) {                     \
        TRACE(opcode_name ": " #t " is not a match context.\n"); \
        if (label == 0) {                                        \
            RAISE_ERROR(BADARG_ATOM);                            \
        } else {                                                 \
            JUMP_TO_LABEL(mod, label);                           \
        }                                                        \
    }

#define VERIFY_IS_MATCH_OR_BINARY(t, opcode_name)                          \
    if (UNLIKELY(!(term_is_binary(t) || term_is_match_state(t)))) {        \
        TRACE(opcode_name ": " #t " is not a binary or match context.\n"); \
        RAISE_ERROR(BADARG_ATOM);                                          \
    }

#define MAXI(A, B) ((A > B) ? (A) : (B))
#define MINI(A, B) ((A > B) ? (B) : (A))

#define CALL_FUN(fun, args_count)                             \
    Module *fun_module;                                                 \
    unsigned int fun_arity;                                             \
    uint32_t n_freeze = 0;                                              \
    uint32_t label;                                                     \
    const term *boxed_value = term_to_const_term_ptr(fun);              \
    term index_or_function = boxed_value[2];                            \
    if (term_is_atom(index_or_function)) {                              \
        term module = boxed_value[1];                                   \
        fun_arity = term_to_int(boxed_value[3]);                        \
        AtomString module_name = globalcontext_atomstring_from_term(glb, module); \
        AtomString function_name = globalcontext_atomstring_from_term(glb, index_or_function); \
        term return_value;                                              \
        if (maybe_call_native(ctx, module_name, function_name, fun_arity, &return_value)) { \
            PROCESS_MAYBE_TRAP_RETURN_VALUE(return_value);              \
            x_regs[0] = return_value;                                   \
            if (ctx->heap.root->next) {                                 \
                if (UNLIKELY(memory_ensure_free_with_roots(ctx, 0, 1, x_regs, MEMORY_FORCE_SHRINK) != MEMORY_GC_OK)) { \
                    RAISE_ERROR(OUT_OF_MEMORY_ATOM);                    \
                }                                                       \
            }                                                           \
            continue;                                                   \
        } else {                                                        \
            fun_module = globalcontext_get_module(ctx->global, module_name); \
            if (IS_NULL_PTR(fun_module)) {                              \
                SET_ERROR(UNDEF_ATOM);                                  \
                HANDLE_ERROR();                                         \
            }                                                           \
            label = module_search_exported_function(fun_module, function_name, fun_arity, glb); \
            if (UNLIKELY(label == 0)) {                                 \
                SET_ERROR(UNDEF_ATOM);                                  \
                HANDLE_ERROR();                                         \
            }                                                           \
        }                                                               \
    } else {                                                            \
        fun_module = (Module *) boxed_value[1];                         \
        uint32_t fun_index = term_to_int(index_or_function);            \
        uint32_t fun_arity_and_freeze;                                  \
        module_get_fun(fun_module, fun_index, &label, &fun_arity_and_freeze, &n_freeze); \
        fun_arity = fun_arity_and_freeze - n_freeze;                    \
        TRACE_CALL(ctx, mod, "call_fun", label, args_count);            \
    }                                                                   \
    if (UNLIKELY(args_count != fun_arity)) {                            \
        RAISE_ERROR(BADARITY_ATOM);                                     \
    }                                                                   \
    uint32_t lim_freeze = MINI(fun_arity + n_freeze, MAX_REG);          \
    for (uint32_t i = fun_arity; i < lim_freeze; i++) {                 \
        x_regs[i] = boxed_value[i - fun_arity + 3];                     \
    }                                                                   \
    uint32_t ext_fun_arity = MAXI(fun_arity, MAX_REG);                  \
    for (uint32_t i = ext_fun_arity; i < fun_arity + n_freeze; i++) {   \
        dreg_t ext_reg = extended_register_ptr(ctx, i);                 \
        *ext_reg = boxed_value[i - fun_arity + 3];                      \
    }                                                                   \
    ctx->cp = module_address(mod->module_index, pc - code);             \
    JUMP_TO_LABEL(fun_module, label);

#define DECODE_FLAGS_LIST(flags_value, flags, opcode)                   \
    flags_value = 0;                                                    \
    while (term_is_nonempty_list(flags)) {                              \
        switch (term_get_list_head(flags)) {                            \
            case NATIVE_ATOM:                                           \
                flags_value |= NativeEndianInteger;                     \
                break;                                                  \
            case LITTLE_ATOM:                                           \
                flags_value |= LittleEndianInteger;                     \
                break;                                                  \
            case SIGNED_ATOM:                                           \
                flags_value |= SignedInteger;                           \
                break;                                                  \
            default:                                                    \
                TRACE(#opcode ": Unknown flag atom %lx\n", (long) flags); \
                RAISE_ERROR(BADARG_ATOM);                               \
        }                                                               \
        flags = term_get_list_tail(flags);                              \
    }                                                                   \
    if (UNLIKELY(!term_is_nil(flags))) {                                \
        TRACE(#opcode ": Flags not a proper list %lx\n", (long) flags); \
        RAISE_ERROR(BADARG_ATOM);                                       \
    }


#ifndef MIN
#define MIN(X, Y) ((X) < (Y) ? (X) : (Y))
#endif

#ifdef IMPL_EXECUTE_LOOP
struct Int24
{
    int32_t val24 : 24;
};

struct Int40
{
    int64_t val40 : 40;
};

struct Int48
{
    int64_t val48 : 48;
};

struct Int56
{
    int64_t val56 : 56;
};

#define SWAP_KV_PAIR(I, J)            \
    {                                 \
        struct kv_pair tmp = kv[(I)]; \
        kv[(I)] = kv[(J)];            \
        kv[(J)] = tmp;                \
    }

struct kv_pair
{
    term key;
    term value;
};

static bool sort_kv_pairs(struct kv_pair *kv, int size, GlobalContext *global)
{
    int k = size;
    while (1 < k) {
        int max_pos = 0;
        for (int i = 1; i < k; i++) {
            term t_max = kv[max_pos].key;
            term t = kv[i].key;
            // TODO: not sure if exact is the right choice here
            TermCompareResult result = term_compare(t, t_max, TermCompareExact, global);
            if (result == TermGreaterThan) {
                max_pos = i;
            } else if (UNLIKELY(result == TermCompareMemoryAllocFail)) {
                return false;
            }
        }
        if (max_pos != k - 1) {
            SWAP_KV_PAIR(k - 1, max_pos);
        }
        k--;
        // kv[k..size] sorted
    }

    return true;
}

static int get_catch_label_and_change_module(Context *ctx, Module **mod)
{
    term *ct = ctx->e;
    term *last_frame = ctx->e;

    while (ct != ctx->heap.heap_end) {
        if (term_is_catch_label(*ct)) {
            int target_module;
            int target_label = term_to_catch_label_and_module(*ct, &target_module);
            TRACE("- found catch: label: %i, module: %i\n", target_label, target_module);
            *mod = globalcontext_get_module_by_index(ctx->global, target_module);

            DEBUG_DUMP_STACK(ctx);
            ctx->e = last_frame;
            DEBUG_DUMP_STACK(ctx);

            return target_label;

        } else if (term_is_cp(*ct)) {
            last_frame = ct + 1;
        }

        ct++;
    }

    return 0;
}

COLD_FUNC static void cp_to_mod_lbl_off(term cp, Context *ctx, Module **cp_mod, int *label, int *l_off)
{
    Module *mod = globalcontext_get_module_by_index(ctx->global, ((uintptr_t) cp) >> 24);
    long mod_offset = (cp & 0xFFFFFF) >> 2;

    *cp_mod = mod;

    uint8_t *code = &mod->code->code[0];
    int labels_count = ENDIAN_SWAP_32(mod->code->labels);

    int i = 1;
    const uint8_t *l = mod->labels[1];
    while (mod_offset > l - code) {
        i++;
        if (i >= labels_count) {
            // last label + 1 is reserved for end of module.
            *label = i;
            *l_off = 0;
            return;
        }
        l = mod->labels[i];
    }

    *label = i - 1;
    *l_off = mod_offset - (mod->labels[*label] - code);
}

COLD_FUNC static void dump(Context *ctx)
{
    GlobalContext *glb = ctx->global;

    fprintf(stderr, "CRASH \n======\n");

    fprintf(stderr, "pid: ");
    term_display(stderr, term_from_local_process_id(ctx->process_id), ctx);
    fprintf(stderr, "\n");

    fprintf(stderr, "\nStacktrace:\n");
    term_display(stderr, stacktrace_build(ctx, &ctx->x[2], 3), ctx);
    fprintf(stderr, "\n\n");

    {
        Module *cp_mod;
        int label;
        int offset;
        cp_to_mod_lbl_off(ctx->cp, ctx, &cp_mod, &label, &offset);
        fprintf(stderr, "cp: #CP<module: %i, label: %i, offset: %i>\n\n",
            cp_mod->module_index, label, offset);
    }

    fprintf(stderr, "x[0]: ");
    term_display(stderr, ctx->x[0], ctx);
    fprintf(stderr, "\nx[1]: ");
    term_display(stderr, ctx->x[1], ctx);
    fprintf(stderr, "\nx[2]: ");
    term_display(stderr, ctx->x[2], ctx);
    fprintf(stderr, "\n\nStack \n-----\n\n");

    term *ct = ctx->e;

    while (ct != ctx->heap.heap_end) {
        if (term_is_catch_label(*ct)) {
            int target_module;
            int target_label = term_to_catch_label_and_module(*ct, &target_module);
            fprintf(stderr, "catch: %i:%i\n", target_label, target_module);

        } else if (term_is_cp(*ct)) {
            Module *cp_mod;
            int label;
            int offset;
            cp_to_mod_lbl_off(*ct, ctx, &cp_mod, &label, &offset);
            fprintf(stderr, "#CP<module: %i, label: %i, offset: %i>\n", cp_mod->module_index, label, offset);

        } else {
            term_display(stderr, *ct, ctx);
            fprintf(stderr, "\n");
        }

        ct++;
    }

    fprintf(stderr, "\n\nMailbox\n-------\n");
    mailbox_crashdump(ctx);

    fprintf(stderr, "\n\nMonitors\n--------\n");
    // Lock processes table to make sure any dying process will not modify monitors
    struct ListHead *processes_table = synclist_rdlock(&glb->processes_table);
    UNUSED(processes_table);
    struct ListHead *item;
    LIST_FOR_EACH (item, &ctx->monitors_head) {
        struct Monitor *monitor = GET_LIST_ENTRY(item, struct Monitor, monitor_list_head);
        switch (monitor->monitor_type) {
            case CONTEXT_MONITOR_LINK_LOCAL: {
                struct LinkLocalMonitor* link_monitor = CONTAINER_OF(monitor, struct LinkLocalMonitor, monitor);
                fprintf(stderr, "link ");
                if (link_monitor->unlink_id) {
                    fprintf(stderr, "(inactive) ");
                }
                fprintf(stderr, "to ");
                term_display(stderr, link_monitor->link_local_process_id, ctx);
                fprintf(stderr, "\n");
                break;
            }
            case CONTEXT_MONITOR_MONITORING_LOCAL: {
                struct MonitorLocalMonitor* monitoring_monitor = CONTAINER_OF(monitor, struct MonitorLocalMonitor, monitor);
                fprintf(stderr, "monitor to ");
                term_display(stderr, monitoring_monitor->monitor_obj, ctx);
                fprintf(stderr, " ref=%lu", (long unsigned) monitoring_monitor->ref_ticks);
                fprintf(stderr, "\n");
                break;
            }
            case CONTEXT_MONITOR_MONITORED_LOCAL: {
                struct MonitorLocalMonitor* monitored_monitor = CONTAINER_OF(monitor, struct MonitorLocalMonitor, monitor);
                fprintf(stderr, "monitored by ");
                term_display(stderr, monitored_monitor->monitor_obj, ctx);
                fprintf(stderr, " ref=%lu", (long unsigned) monitored_monitor->ref_ticks);
                fprintf(stderr, "\n");
                break;
            }
            case CONTEXT_MONITOR_RESOURCE: {
                struct ResourceContextMonitor* resource_monitor = CONTAINER_OF(monitor, struct ResourceContextMonitor, monitor);
                fprintf(stderr, "monitored by resource %p ref=%lu", resource_monitor->resource_obj, (long unsigned) resource_monitor->ref_ticks);
                fprintf(stderr, "\n");
                break;
            }
        }
    }
    synclist_unlock(&glb->processes_table);

    // If crash is caused by out_of_memory, print more data about memory usage
    if (ctx->x[0] == ERROR_ATOM && ctx->x[1] == OUT_OF_MEMORY_ATOM) {
        fprintf(stderr, "\n\nContext memory info\n-------------------\n");
        fprintf(stderr, "context_size = %zu\n", context_size(ctx));
        fprintf(stderr, "context_avail_free_memory = %zu\n", context_avail_free_memory(ctx));
        fprintf(stderr, "heap_size = %zu\n", memory_heap_youngest_size(&ctx->heap));
        fprintf(stderr, "total_heap_size = %zu\n", memory_heap_memory_size(&ctx->heap));
        fprintf(stderr, "stack_size = %zu\n", context_stack_size(ctx));
        fprintf(stderr, "message_queue_len = %zu\n", context_message_queue_len(ctx));
        fprintf(stderr, "\n\nGlobal memory info\n------------------\n");

        processes_table = synclist_rdlock(&glb->processes_table);
        size_t process_count = 0;
        size_t ports_count = 0;
        LIST_FOR_EACH (item, processes_table) {
            Context *p = GET_LIST_ENTRY(item, Context, processes_table_head);
            process_count++;
            if (p->native_handler) {
                ports_count++;
            }
        }
        synclist_unlock(&glb->processes_table);

        fprintf(stderr, "process_count = %zu\n", process_count);
        fprintf(stderr, "ports_count = %zu\n", ports_count);
        fprintf(stderr, "atoms_count = %d\n", atom_table_count(glb->atom_table));
        fprintf(stderr, "refc_binary_total_size = %zu\n", refc_binary_total_size(ctx));
    }
    fprintf(stderr, "\n\n**End Of Crash Report**\n");
}

static term maybe_alloc_boxed_integer_fragment(Context *ctx, avm_int64_t value)
{
#if BOXED_TERMS_REQUIRED_FOR_INT64 > 1
    if ((value < AVM_INT_MIN) || (value > AVM_INT_MAX)) {
        Heap heap;
        if (UNLIKELY(memory_init_heap(&heap, BOXED_INT64_SIZE) != MEMORY_GC_OK)) {
            ctx->x[0] = ERROR_ATOM;
            ctx->x[1] = OUT_OF_MEMORY_ATOM;
            return term_invalid_term();
        }
        memory_heap_append_heap(&ctx->heap, &heap);

        return term_make_boxed_int64(value, &heap);
    } else
#endif
    if ((value < MIN_NOT_BOXED_INT) || (value > MAX_NOT_BOXED_INT)) {
        Heap heap;
        if (UNLIKELY(memory_init_heap(&heap, BOXED_INT_SIZE) != MEMORY_GC_OK)) {
            ctx->x[0] = ERROR_ATOM;
            ctx->x[1] = OUT_OF_MEMORY_ATOM;
            return term_invalid_term();
        }
        memory_heap_append_heap(&ctx->heap, &heap);

        return term_make_boxed_int(value, &heap);
    } else {
        return term_from_int(value);
    }
}

static inline term maybe_alloc_boxed_integer_fragment_helper(Context *ctx, avm_int64_t value, unsigned int bytes_count)
{
    if (bytes_count < sizeof(avm_int_t)) {
        return term_from_int(value);
    } else {
        return maybe_alloc_boxed_integer_fragment(ctx, value);
    }
}

static term large_integer_to_term(Context *ctx, int num_bytes, const uint8_t *compact_term)
{
    switch (num_bytes) {
        case 2: {
            int16_t ret_val16 = ((int16_t) compact_term[0]) << 8 | compact_term[1];
            return maybe_alloc_boxed_integer_fragment_helper(ctx, ret_val16, 2);
        }

        case 3: {
            struct Int24 ret_val24;
            ret_val24.val24 = ((int32_t) compact_term[0]) << 16 | ((int32_t) compact_term[1] << 8) | compact_term[2];
            return maybe_alloc_boxed_integer_fragment_helper(ctx, ret_val24.val24, 3);
        }

        case 4: {
            int32_t ret_val32;
            ret_val32 = ((int32_t) compact_term[0]) << 24 | ((int32_t) compact_term[1] << 16)
                | ((int32_t) compact_term[2] << 8) | compact_term[3];
            return maybe_alloc_boxed_integer_fragment_helper(ctx, ret_val32, 4);
        }

        case 5: {
            struct Int40 ret_val40;
            ret_val40.val40 = ((int64_t) compact_term[0]) << 32 | ((int64_t) compact_term[1] << 24)
                | ((int64_t) compact_term[2] << 16) | ((int64_t) compact_term[3] << 8)
                | (int64_t) compact_term[4];

            return maybe_alloc_boxed_integer_fragment_helper(ctx, ret_val40.val40, 5);
        }

        case 6: {
            struct Int48 ret_val48;
            ret_val48.val48 = ((int64_t) compact_term[0]) << 40 | ((int64_t) compact_term[1] << 32)
                | ((int64_t) compact_term[2] << 24) | ((int64_t) compact_term[3] << 16)
                | ((int64_t) compact_term[4] << 8) | (int64_t) compact_term[5];

            return maybe_alloc_boxed_integer_fragment_helper(ctx, ret_val48.val48, 6);
        }

        case 7: {
            struct Int56 ret_val56;
            ret_val56.val56 = ((int64_t) compact_term[0]) << 48 | ((int64_t) compact_term[1] << 40)
                | ((int64_t) compact_term[2] << 32) | ((int64_t) compact_term[3] << 24)
                | ((int64_t) compact_term[4] << 16) | ((int64_t) compact_term[5] << 8)
                | (int64_t) compact_term[6];

            return maybe_alloc_boxed_integer_fragment_helper(ctx, ret_val56.val56, 7);
        }

        case 8: {
            int64_t ret_val64;
            ret_val64 = ((int64_t) compact_term[0]) << 56 | ((int64_t) compact_term[1] << 48)
                | ((int64_t) compact_term[2] << 40) | ((int64_t) compact_term[3] << 32)
                | ((int64_t) compact_term[4] << 24) | ((int64_t) compact_term[5] << 16)
                | ((int64_t) compact_term[6] << 8) | (int64_t) compact_term[7];

            return maybe_alloc_boxed_integer_fragment_helper(ctx, ret_val64, 8);
        }

        default:
            ctx->x[0] = ERROR_ATOM;
            ctx->x[1] = OVERFLOW_ATOM;
            return term_invalid_term();
    }
}

term make_fun(Context *ctx, const Module *mod, int fun_index, term argv[])
{
    uint32_t n_freeze = module_get_fun_freeze(mod, fun_index);

    int size = BOXED_FUN_SIZE + n_freeze;
    if (memory_ensure_free_with_roots(ctx, size, MINI(MAX_REG, n_freeze), argv, MEMORY_CAN_SHRINK)
        != MEMORY_GC_OK) {
        return term_invalid_term();
    }
    term *boxed_func = memory_heap_alloc(&ctx->heap, size);

    boxed_func[0] = ((size - 1) << 6) | TERM_BOXED_FUN;
    boxed_func[1] = (term) mod;
    boxed_func[2] = term_from_int(fun_index);

    for (uint32_t i = 3; i < MINI(n_freeze, MAX_REG) + 3; i++) {
        boxed_func[i] = argv[i - 3];
    }
    for (uint32_t i = MINI(n_freeze, MAX_REG) + 3; i < n_freeze + 3; i++) {
        dreg_t ext_reg = extended_register_ptr(ctx, i - 3);
        boxed_func[i] = *ext_reg;
    }

    return ((term) boxed_func) | TERM_BOXED_VALUE_TAG;
}

static bool maybe_call_native(Context *ctx, AtomString module_name, AtomString function_name, int arity,
    term *return_value)
{
    const struct ExportedFunction *exported_bif = bif_registry_get_handler(module_name, function_name, arity);
    if (exported_bif) {
        if (exported_bif->type == GCBIFFunctionType) {
            const struct GCBif *gcbif = EXPORTED_FUNCTION_TO_GCBIF(exported_bif);
            switch (arity) {
                case 1: {
                    *return_value = gcbif->gcbif1_ptr(ctx, 0, 0, ctx->x[0]);
                    return true;
                }
                case 2: {
                    *return_value = gcbif->gcbif2_ptr(ctx, 0, 0, ctx->x[0], ctx->x[1]);
                    return true;
                }
                case 3: {
                    *return_value = gcbif->gcbif3_ptr(ctx, 0, 0, ctx->x[0], ctx->x[1], ctx->x[2]);
                    return true;
                }
            }
        } else {
            const struct Bif *bif = EXPORTED_FUNCTION_TO_BIF(exported_bif);
            switch (arity) {
                case 0: {
                    *return_value = bif->bif0_ptr(ctx);
                    return true;
                }
                case 1: {
                    *return_value = bif->bif1_ptr(ctx, 0, ctx->x[0]);
                    return true;
                }
                case 2: {
                    *return_value = bif->bif2_ptr(ctx, 0, ctx->x[0], ctx->x[1]);
                    return true;
                }
            }
        }
    }

    struct Nif *nif = (struct Nif *) nifs_get(module_name, function_name, arity);
    if (nif) {
        *return_value = nif->nif_ptr(ctx, arity, ctx->x);
        return true;
    }

    return false;
}

#ifdef ENABLE_ADVANCED_TRACE
    static void print_function_args(const Context *ctx, int arity)
    {
        for (int i = 0; i < arity; i++) {
            printf("DBG: <0.%i.0> -- arg%i: ", ctx->process_id, i);
            term_display(stdout, ctx->x[i], ctx);
            printf("\n");
        }
    }

    static void trace_apply(const Context *ctx, const char *call_type, AtomString module_name, AtomString function_name, int arity)
    {
        if (UNLIKELY(ctx->trace_calls)) {
            char module_string[255];
            atom_string_to_c(module_name, module_string, 255);
            char func_string[255];
            atom_string_to_c(function_name, func_string, 255);

            if (ctx->trace_call_args && (arity != 0)) {
                printf("DBG: <0.%i.0> - %s %s:%s/%i:\n", ctx->process_id, call_type, module_string, func_string, arity);
                print_function_args(ctx, arity);
            } else {
                printf("DBG: <0.%i.0> - %s %s:%s/%i.\n", ctx->process_id, call_type, module_string, func_string, arity);
            }
        }
    }

    static void trace_call(const Context *ctx, const Module *mod, const char *call_type, int label, int arity)
    {
        if (UNLIKELY(ctx->trace_calls)) {
            if (ctx->trace_call_args && (arity != 0)) {
                printf("DBG: <0.%i.0> - %s %i:%i/%i:\n", ctx->process_id, call_type, mod->module_index, label, arity);
                print_function_args(ctx, arity);
            } else {
                printf("DBG: <0.%i.0> - %s %i:%i/%i.\n", ctx->process_id, call_type, mod->module_index, label, arity);
            }
        }
    }

    static void trace_call_ext(const Context *ctx, const Module *mod, const char *call_type, int index, int arity)
    {
        if (UNLIKELY(ctx->trace_calls)) {
            AtomString module_name;
            AtomString function_name;
            module_get_imported_function_module_and_name(mod, index, &module_name, &function_name, ctx->global);
            trace_apply(ctx, call_type, module_name, function_name, arity);
        }
    }

    static void trace_return(const Context *ctx)
    {
        if (UNLIKELY(ctx->trace_returns)) {
            printf("DBG: <0.%i.0> - return, value: ", ctx->process_id);
            term_display(stdout, ctx->x[0], ctx);
            printf(".\n");
        }
    }

    static void trace_send(const Context *ctx, term pid, term message)
    {
        if (UNLIKELY(ctx->trace_send)) {
            printf("DBG: <0.%i.0> - send, pid: ", ctx->process_id);
            term_display(stdout, pid, ctx);
            printf(" message: ");
            term_display(stdout, message, ctx);
            printf(".\n");
        }
    }

    static void trace_receive(const Context *ctx, term message)
    {
        if (UNLIKELY(ctx->trace_send)) {
            printf("DBG: <0.%i.0> - receive, message: ", ctx->process_id);
            term_display(stdout, message, ctx);
            printf(".\n");
        }
    }

    #define TRACE_APPLY trace_apply
    #define TRACE_CALL trace_call
    #define TRACE_CALL_EXT trace_call_ext
    #define TRACE_RETURN trace_return
    #define TRACE_SEND trace_send
    #define TRACE_RECEIVE trace_receive
#else
    #define TRACE_APPLY(...)
    #define TRACE_CALL(...)
    #define TRACE_CALL_EXT(...)
    #define TRACE_RETURN(...)
    #define TRACE_SEND(...)
    #define TRACE_RECEIVE(...)
#endif

#endif

#ifndef __clang__
#pragma GCC diagnostic push
#ifdef __GNUC__
#pragma GCC diagnostic ignored "-Wunused-but-set-variable"
#endif
#else
#pragma clang diagnostic push
// Apple Clang 13.0.0 and clang < 13 do not know -Wunused-but-set-variable
#pragma clang diagnostic ignored "-Wunknown-warning-option"
#pragma clang diagnostic ignored "-Wunused-but-set-variable"
#endif

#ifdef IMPL_CODE_LOADER
    int read_core_chunk0(Module *mod, struct ListHead *line_refs);

    int read_core_chunk(Module *mod, struct ListHead *line_refs)
#else
    #ifdef IMPL_EXECUTE_LOOP
        int context_execute_loop(Context *ctx, Module *mod, const char *function_name, int arity)
    #else
        #error Need implementation type
    #endif
#endif
{
    #ifdef IMPL_CODE_LOADER
        TRACE("-- Loading code\n");
    #endif

    #ifdef IMPL_EXECUTE_LOOP
        TRACE("-- Executing code\n");

        int function_len = strlen(function_name);
        uint8_t *tmp_atom_name = malloc(function_len + 1);
        tmp_atom_name[0] = function_len;
        memcpy(tmp_atom_name + 1, function_name, function_len);

        int label = module_search_exported_function(mod, tmp_atom_name, arity, ctx->global);
        free(tmp_atom_name);

        if (UNLIKELY(!label)) {
            fprintf(stderr, "No %s/%i function found.\n", function_name, arity);
            return 0;
        }

        ctx->saved_module = mod;

        ctx->cp = module_address(mod->module_index, mod->end_instruction_ii);
        ctx->saved_ip = mod->labels[label];
        scheduler_init_ready(ctx);
    #endif

#ifdef IMPL_CODE_LOADER
    return read_core_chunk0(mod, line_refs);
#endif
#ifdef IMPL_EXECUTE_LOOP
    // This process is the first scheduler process
    #ifndef AVM_NO_SMP
        ctx->global->running_schedulers = 1;
    #endif
    return scheduler_entry_point(ctx->global);
#endif
}

#ifdef IMPL_CODE_LOADER
int read_core_chunk0(Module *mod, struct ListHead *line_refs)
#else
#ifdef IMPL_EXECUTE_LOOP
HOT_FUNC int scheduler_entry_point(GlobalContext *glb)
#else
#error Need implementation type
#endif
#endif
{
#ifdef IMPL_EXECUTE_LOOP
    const uint8_t *code;
    Module *mod;
    Module *prev_mod;
    term *x_regs;
    const uint8_t *pc;
    int remaining_reductions;

    Context *ctx = scheduler_run(glb);

// This is where loop starts after context switching.
schedule_in:
    TRACE("scheduling in, ctx = %p\n", ctx);
    if (ctx == NULL) return 0;
    mod = ctx->saved_module;
    prev_mod = mod;
    code = mod->code->code;
    x_regs = ctx->x;
    pc = (ctx->saved_ip);
    remaining_reductions = DEFAULT_REDUCTIONS_AMOUNT;

#pragma GCC diagnostic push
#pragma GCC diagnostic ignored "-Wpedantic"
    // Handle traps.
    if (ctx->restore_trap_handler)
        goto *ctx->restore_trap_handler;
    // Handle signals
    PROCESS_SIGNAL_MESSAGES();
#pragma GCC diagnostic pop
#endif

#ifdef IMPL_CODE_LOADER
    TRACE("-- Loading code\n");
    SMP_MODULE_LOCK(mod);
    const uint8_t *code = mod->code->code;
    const uint8_t *pc = code;
#endif

    while (1) {
    TRACE("-- loop -- i = %" PRIuPTR ", next ocopde = %d\n", pc - code, *pc);
#ifdef IMPL_EXECUTE_LOOP
loop:
#endif
        switch (*pc++) {
            case OP_LABEL: {
                uint32_t label;
                DECODE_LITERAL(label, pc)

                TRACE("label/1 label=%i\n", label);
                USED_BY_TRACE(label);

                #ifdef IMPL_CODE_LOADER
                    TRACE("Mark label %i here at %" PRIuPTR "\n", label, pc - code);
                    module_add_label(mod, label, pc);
                #endif
                break;
            }

            case OP_FUNC_INFO: {
                int module_atom;
                DECODE_ATOM(module_atom, pc)
                int function_name_atom;
                DECODE_ATOM(function_name_atom, pc)
                uint32_t arity;
                DECODE_LITERAL(arity, pc);

                TRACE("func_info/3 module_name_a=%i, function_name_a=%i, arity=%i\n", module_atom, function_name_atom, arity);
                USED_BY_TRACE(function_name_atom);
                USED_BY_TRACE(module_atom);
                USED_BY_TRACE(arity);

                #ifdef IMPL_EXECUTE_LOOP
                    RAISE_ERROR(FUNCTION_CLAUSE_ATOM);
                #endif
                break;
            }

            case OP_INT_CALL_END: {
                TRACE("int_call_end!\n");

            #ifdef IMPL_CODE_LOADER
                TRACE("-- Code loading finished --\n");
                SMP_MODULE_UNLOCK(mod);
                return pc - code - 1;
            #endif

            #ifdef IMPL_EXECUTE_LOOP
                goto terminate_context;
            #endif
            }

            case OP_CALL: {
                uint32_t arity;
                DECODE_LITERAL(arity, pc);
                uint32_t label;
                DECODE_LABEL(label, pc);

                TRACE("call/2, arity=%i, label=%i\n", arity, label);
                USED_BY_TRACE(arity);

                #ifdef IMPL_EXECUTE_LOOP
                    ctx->cp = module_address(mod->module_index, pc - code);

                    remaining_reductions--;
                    if (LIKELY(remaining_reductions)) {
                        TRACE_CALL(ctx, mod, "call", label, arity);
                        JUMP_TO_ADDRESS(mod->labels[label]);
                    } else {
                        SCHEDULE_NEXT(mod, mod->labels[label]);
                    }
                #endif

                break;
            }

            case OP_CALL_LAST: {
                uint32_t arity;
                DECODE_LITERAL(arity, pc);
                uint32_t label;
                DECODE_LABEL(label, pc);
                uint32_t n_words;
                DECODE_LITERAL(n_words, pc);

                TRACE("call_last/3, arity=%i, label=%i, dellocate=%i\n", arity, label, n_words);
                USED_BY_TRACE(arity);
                USED_BY_TRACE(label);
                USED_BY_TRACE(n_words);

                #ifdef IMPL_EXECUTE_LOOP
                    ctx->cp = ctx->e[n_words];
                    ctx->e += (n_words + 1);

                    DEBUG_DUMP_STACK(ctx);

                    remaining_reductions--;
                    if (LIKELY(remaining_reductions)) {
                        TRACE_CALL(ctx, mod, "call_last", label, arity);
                        JUMP_TO_ADDRESS(mod->labels[label]);
                    } else {
                        SCHEDULE_NEXT(mod, mod->labels[label]);
                    }
                #endif
                break;
            }

            case OP_CALL_ONLY: {
                uint32_t arity;
                DECODE_LITERAL(arity, pc);
                uint32_t label;
                DECODE_LABEL(label, pc)

                TRACE("call_only/2, arity=%i, label=%i\n", arity, label);
                USED_BY_TRACE(arity);
                USED_BY_TRACE(label);

                #ifdef IMPL_EXECUTE_LOOP
                    remaining_reductions--;
                    if (LIKELY(remaining_reductions)) {
                        TRACE_CALL(ctx, mod, "call_only", label, arity);
                        JUMP_TO_ADDRESS(mod->labels[label]);
                    } else {
                        SCHEDULE_NEXT(mod, mod->labels[label]);
                    }
                #endif
                break;
            }

            case OP_CALL_EXT: {
                #ifdef IMPL_EXECUTE_LOOP
                    // save pc in case of error
                    const uint8_t *orig_pc = pc - 1;

                    remaining_reductions--;
                    if (UNLIKELY(!remaining_reductions)) {
                        SCHEDULE_NEXT(mod, orig_pc);
                    }
                #endif
                uint32_t arity;
                DECODE_LITERAL(arity, pc);
                uint32_t index;
                DECODE_LITERAL(index, pc);

                TRACE("call_ext/2, arity=%i, index=%i\n", arity, index);
                USED_BY_TRACE(arity);
                USED_BY_TRACE(index);


                #ifdef IMPL_EXECUTE_LOOP
                    TRACE_CALL_EXT(ctx, mod, "call_ext", index, arity);

                    const struct ExportedFunction *func = module_resolve_function(mod, index, glb);
                    if (IS_NULL_PTR(func)) {
                            RAISE_ERROR(UNDEF_ATOM);
                    }

                    switch (func->type) {
                        case NIFFunctionType: {
                            const struct Nif *nif = EXPORTED_FUNCTION_TO_NIF(func);
                            term return_value = nif->nif_ptr(ctx, arity, x_regs);
                            PROCESS_MAYBE_TRAP_RETURN_VALUE_RESTORE_PC(return_value, orig_pc);
                            x_regs[0] = return_value;
                            if (ctx->heap.root->next) {
                                if (UNLIKELY(memory_ensure_free_with_roots(ctx, 0, 1, x_regs, MEMORY_FORCE_SHRINK) != MEMORY_GC_OK)) {
                                    RAISE_ERROR(OUT_OF_MEMORY_ATOM);
                                }
                            }
                            break;
                        }
                        case ModuleFunction: {
                            const struct ModuleFunction *jump = EXPORTED_FUNCTION_TO_MODULE_FUNCTION(func);

                            ctx->cp = module_address(mod->module_index, pc - code);
                            JUMP_TO_LABEL(jump->target, jump->label);

                            break;
                        }
                        case BIFFunctionType: {
                            // Support compilers < OTP26 that generate CALL_EXT
                            // for min/2 and max/2
                            const struct Bif *bif = EXPORTED_FUNCTION_TO_BIF(func);
                            term return_value;
                            switch (arity) {
                                case 0:
                                    return_value = bif->bif0_ptr(ctx);
                                    break;
                                case 1:
                                    return_value = bif->bif1_ptr(ctx, 0, x_regs[0]);
                                    break;
                                case 2:
                                    return_value = bif->bif2_ptr(ctx, 0, x_regs[0], x_regs[1]);
                                    break;
                                default:
                                    fprintf(stderr, "Invalid arity %" PRIu32 " for bif\n", arity);
                                    AVM_ABORT();
                            }
                            PROCESS_MAYBE_TRAP_RETURN_VALUE_RESTORE_PC(return_value, orig_pc);
                            x_regs[0] = return_value;

                            break;
                        }
                        default: {
                            fprintf(stderr, "Invalid function type %i at index: %" PRIu32 "\n", func->type, index);
                            AVM_ABORT();
                        }
                    }
                #endif

                break;
            }

            case OP_CALL_EXT_LAST: {
                #ifdef IMPL_EXECUTE_LOOP
                    // save pc in case of error
                    const uint8_t *orig_pc = pc - 1;

                    remaining_reductions--;
                    if (UNLIKELY(!remaining_reductions)) {
                        SCHEDULE_NEXT(mod, orig_pc);
                    }
                #endif
                uint32_t arity;
                DECODE_LITERAL(arity, pc);
                uint32_t index;
                DECODE_LITERAL(index, pc);
                uint32_t n_words;
                DECODE_LITERAL(n_words, pc);

                TRACE("call_ext_last/3, arity=%i, index=%i, n_words=%i\n", arity, index, n_words);
                USED_BY_TRACE(arity);
                USED_BY_TRACE(index);
                USED_BY_TRACE(n_words);

                #ifdef IMPL_EXECUTE_LOOP
                    TRACE_CALL_EXT(ctx, mod, "call_ext_last", index, arity);

                    const struct ExportedFunction *func = module_resolve_function(mod, index, glb);
                    if (IS_NULL_PTR(func)) {
                        RAISE_ERROR(UNDEF_ATOM);
                    }

                    switch (func->type) {
                        case NIFFunctionType: {
                            const struct Nif *nif = EXPORTED_FUNCTION_TO_NIF(func);
                            term return_value = nif->nif_ptr(ctx, arity, x_regs);
                            PROCESS_MAYBE_TRAP_RETURN_VALUE_LAST(return_value);
                            x_regs[0] = return_value;

                            // We deallocate after (instead of before) as a
                            // workaround for issue
                            // https://github.com/erlang/otp/issues/7152

                            ctx->cp = ctx->e[n_words];
                            ctx->e += (n_words + 1);

                            if (ctx->heap.root->next) {
                                if (UNLIKELY(memory_ensure_free_with_roots(ctx, 0, 1, x_regs, MEMORY_FORCE_SHRINK) != MEMORY_GC_OK)) {
                                    RAISE_ERROR(OUT_OF_MEMORY_ATOM);
                                }
                            }
                            DO_RETURN();

                            break;
                        }
                        case ModuleFunction: {
                            // In the non-nif case, we can deallocate before
                            // (and it doesn't matter as the code below does
                            // not access ctx->e or ctx->cp)

                            ctx->cp = ctx->e[n_words];
                            ctx->e += (n_words + 1);

                            const struct ModuleFunction *jump = EXPORTED_FUNCTION_TO_MODULE_FUNCTION(func);
                            JUMP_TO_LABEL(jump->target, jump->label);

                            break;
                        }
                        case BIFFunctionType: {
                            // Support compilers < OTP26 that generate CALL_EXT_LAST
                            // for min/2 and max/2
                            // These are safe regarding otp issue #7152
                            ctx->cp = ctx->e[n_words];
                            ctx->e += (n_words + 1);

                            const struct Bif *bif = EXPORTED_FUNCTION_TO_BIF(func);
                            term return_value;
                            switch (arity) {
                                case 0:
                                    return_value = bif->bif0_ptr(ctx);
                                    break;
                                case 1:
                                    return_value = bif->bif1_ptr(ctx, 0, x_regs[0]);
                                    break;
                                case 2:
                                    return_value = bif->bif2_ptr(ctx, 0, x_regs[0], x_regs[1]);
                                    break;
                                default:
                                    fprintf(stderr, "Invalid arity %" PRIu32 " for bif\n", arity);
                                    AVM_ABORT();
                            }
                            PROCESS_MAYBE_TRAP_RETURN_VALUE_LAST(return_value);
                            x_regs[0] = return_value;

                            DO_RETURN();

                            break;
                        }
                        default: {
                            fprintf(stderr, "Invalid function type %i at index: %" PRIu32 "\n", func->type, index);
                            AVM_ABORT();
                        }
                    }
                #endif
                break;
            }

            case OP_BIF0: {
                uint32_t bif;
                DECODE_LITERAL(bif, pc);
                DEST_REGISTER(dreg);
                DECODE_DEST_REGISTER(dreg, pc);

                TRACE("bif0/2 bif=%i, dreg=%c%i\n", bif, T_DEST_REG(dreg));
                USED_BY_TRACE(bif);

                #ifdef IMPL_EXECUTE_LOOP
                    const struct ExportedFunction *exported_bif = mod->imported_funcs[bif];
                    BifImpl0 func = EXPORTED_FUNCTION_TO_BIF(exported_bif)->bif0_ptr;
                    DEBUG_FAIL_NULL(func);
                    term ret = func(ctx);

                    WRITE_REGISTER(dreg, ret);
                #endif
                break;
            }

            case OP_BIF1: {
                uint32_t fail_label;
                DECODE_LABEL(fail_label, pc);
                uint32_t bif;
                DECODE_LITERAL(bif, pc);
                term arg1;
                DECODE_COMPACT_TERM(arg1, pc)
                DEST_REGISTER(dreg);
                DECODE_DEST_REGISTER(dreg, pc);

                TRACE("bif1/2 bif=%i, fail=%i, dreg=%c%i\n", bif, fail_label, T_DEST_REG(dreg));
                USED_BY_TRACE(bif);

                #ifdef IMPL_CODE_LOADER
                    UNUSED(arg1);
                #endif

                #ifdef IMPL_EXECUTE_LOOP
                    const struct ExportedFunction *exported_bif = mod->imported_funcs[bif];
                    BifImpl1 func = EXPORTED_FUNCTION_TO_BIF(exported_bif)->bif1_ptr;
                    DEBUG_FAIL_NULL(func);
                    term ret = func(ctx, fail_label, arg1);
                    if (UNLIKELY(term_is_invalid_term(ret))) {
                        if (fail_label) {
                            pc = mod->labels[fail_label];
                            break;
                        } else {
                            HANDLE_ERROR();
                        }
                    }

                    WRITE_REGISTER(dreg, ret);
                #endif
                break;
            }

            case OP_BIF2: {
                uint32_t fail_label;
                DECODE_LABEL(fail_label, pc);
                uint32_t bif;
                DECODE_LITERAL(bif, pc);
                term arg1;
                DECODE_COMPACT_TERM(arg1, pc)
                term arg2;
                DECODE_COMPACT_TERM(arg2, pc)
                DEST_REGISTER(dreg);
                DECODE_DEST_REGISTER(dreg, pc);

                TRACE("bif2/2 bif=%i, fail=%i, dreg=%c%i\n", bif, fail_label, T_DEST_REG(dreg));
                USED_BY_TRACE(bif);

                #ifdef IMPL_CODE_LOADER
                    UNUSED(arg1);
                    UNUSED(arg2);
                #endif

                #ifdef IMPL_EXECUTE_LOOP
                    const struct ExportedFunction *exported_bif = mod->imported_funcs[bif];
                    BifImpl2 func = EXPORTED_FUNCTION_TO_BIF(exported_bif)->bif2_ptr;
                    DEBUG_FAIL_NULL(func);
                    term ret = func(ctx, fail_label, arg1, arg2);
                    if (UNLIKELY(term_is_invalid_term(ret))) {
                        if (fail_label) {
                            pc = mod->labels[fail_label];
                            break;
                        } else {
                            HANDLE_ERROR();
                        }
                    }

                    WRITE_REGISTER(dreg, ret);
                #endif
                break;
            }

            case OP_ALLOCATE: {
                uint32_t stack_need;
                DECODE_LITERAL(stack_need, pc);
                uint32_t live;
                DECODE_LITERAL(live, pc);
                TRACE("allocate/2 stack_need=%i, live=%i\n" , stack_need, live);
                USED_BY_TRACE(stack_need);
                USED_BY_TRACE(live);

                #ifdef IMPL_EXECUTE_LOOP
                    if (ctx->heap.root->next || ((ctx->heap.heap_ptr > ctx->e - (stack_need + 1)))) {
                        TRIM_LIVE_REGS(live);
                        if (UNLIKELY(memory_ensure_free_with_roots(ctx, stack_need + 1, live, x_regs, MEMORY_CAN_SHRINK) != MEMORY_GC_OK)) {
                            RAISE_ERROR(OUT_OF_MEMORY_ATOM);
                        }
                    }
                    ctx->e -= stack_need + 1;
                    ctx->e[stack_need] = ctx->cp;
                #endif
                break;
            }

            case OP_ALLOCATE_HEAP: {
                uint32_t stack_need;
                DECODE_LITERAL(stack_need, pc);
                uint32_t heap_need;
                DECODE_ALLOCATOR_LIST(heap_need, pc);
                uint32_t live;
                DECODE_LITERAL(live, pc);
                TRACE("allocate_heap/2 stack_need=%i, heap_need=%i, live=%i\n", stack_need, heap_need, live);
                USED_BY_TRACE(stack_need);
                USED_BY_TRACE(heap_need);
                USED_BY_TRACE(live);

                #ifdef IMPL_EXECUTE_LOOP
                    if (ctx->heap.root->next || ((ctx->heap.heap_ptr + heap_need) > ctx->e - (stack_need + 1))) {
                        TRIM_LIVE_REGS(live);
                        if (UNLIKELY(memory_ensure_free_with_roots(ctx, heap_need + stack_need + 1, live, x_regs, MEMORY_CAN_SHRINK) != MEMORY_GC_OK)) {
                            RAISE_ERROR(OUT_OF_MEMORY_ATOM);
                        }
                    }
                    ctx->e -= stack_need + 1;
                    ctx->e[stack_need] = ctx->cp;
                #endif
                break;
            }

            case OP_ALLOCATE_ZERO: {
                uint32_t stack_need;
                DECODE_LITERAL(stack_need, pc);
                uint32_t live;
                DECODE_LITERAL(live, pc);
                TRACE("allocate_zero/2 stack_need=%i, live=%i\n", stack_need, live);
                USED_BY_TRACE(stack_need);
                USED_BY_TRACE(live);

                #ifdef IMPL_EXECUTE_LOOP
                    if (ctx->heap.root->next || ((ctx->heap.heap_ptr > ctx->e - (stack_need + 1)))) {
                        TRIM_LIVE_REGS(live);
                        if (UNLIKELY(memory_ensure_free_with_roots(ctx, stack_need + 1, live, x_regs, MEMORY_CAN_SHRINK) != MEMORY_GC_OK)) {
                            RAISE_ERROR(OUT_OF_MEMORY_ATOM);
                        }
                    }

                    ctx->e -= stack_need + 1;
                    for (uint32_t s = 0; s < stack_need; s++) {
                        ctx->e[s] = term_nil();
                    }
                    ctx->e[stack_need] = ctx->cp;
                #endif
                break;
            }

#if MINIMUM_OTP_COMPILER_VERSION <= 23
            case OP_ALLOCATE_HEAP_ZERO: {
                uint32_t stack_need;
                DECODE_LITERAL(stack_need, pc);
                uint32_t heap_need;
                DECODE_ALLOCATOR_LIST(heap_need, pc);
                uint32_t live;
                DECODE_LITERAL(live, pc);
                TRACE("allocate_heap_zero/3 stack_need=%i, heap_need=%i, live=%i\n", stack_need, heap_need, live);
                USED_BY_TRACE(stack_need);
                USED_BY_TRACE(heap_need);
                USED_BY_TRACE(live);

                #ifdef IMPL_EXECUTE_LOOP
                    if (ctx->heap.root->next || ((ctx->heap.heap_ptr + heap_need) > ctx->e - (stack_need + 1))) {
                        TRIM_LIVE_REGS(live);
                        if (UNLIKELY(memory_ensure_free_with_roots(ctx, heap_need + stack_need + 1, live, x_regs, MEMORY_CAN_SHRINK) != MEMORY_GC_OK)) {
                            RAISE_ERROR(OUT_OF_MEMORY_ATOM);
                        }
                    }
                    ctx->e -= stack_need + 1;
                    for (uint32_t s = 0; s < stack_need; s++) {
                        ctx->e[s] = term_nil();
                    }
                    ctx->e[stack_need] = ctx->cp;
                #endif
                break;
            }
#endif

            case OP_TEST_HEAP: {
                uint32_t heap_need;
                DECODE_ALLOCATOR_LIST(heap_need, pc);
                uint32_t live_registers;
                DECODE_LITERAL(live_registers, pc);

                TRACE("test_heap/2 heap_need=%i, live_registers=%i\n", heap_need, live_registers);
                USED_BY_TRACE(heap_need);
                USED_BY_TRACE(live_registers);

                #ifdef IMPL_EXECUTE_LOOP
                    size_t heap_free = context_avail_free_memory(ctx);
                    // if we need more heap space than is currently free, then try to GC the needed space
                    if (heap_free < heap_need) {
                        TRIM_LIVE_REGS(live_registers);
                        if (UNLIKELY(memory_ensure_free_with_roots(ctx, heap_need, live_registers, x_regs, MEMORY_CAN_SHRINK) != MEMORY_GC_OK)) {
                            RAISE_ERROR(OUT_OF_MEMORY_ATOM);
                        }
                    // otherwise, there is enough space for the needed heap, but there might
                    // more more than necessary.  In that case, try to shrink the heap.
                    } else if (heap_free > heap_need * HEAP_NEED_GC_SHRINK_THRESHOLD_COEFF) {
                        TRIM_LIVE_REGS(live_registers);
                        if (UNLIKELY(memory_ensure_free_with_roots(ctx, heap_need * (HEAP_NEED_GC_SHRINK_THRESHOLD_COEFF / 2), live_registers, x_regs, MEMORY_CAN_SHRINK) != MEMORY_GC_OK)) {
                            TRACE("Unable to ensure free memory.  heap_need=%i\n", heap_need);
                            RAISE_ERROR(OUT_OF_MEMORY_ATOM);
                        }
                    }
                #endif
                break;
            }

            case OP_KILL: {
                uint32_t target;
                DECODE_YREG(target, pc);

                TRACE("kill/1 target=%i\n", target);

                #ifdef IMPL_EXECUTE_LOOP
                    ctx->e[target] = term_nil();
                #endif
                break;
            }

            case OP_DEALLOCATE: {
                uint32_t n_words;
                DECODE_LITERAL(n_words, pc);

                TRACE("deallocate/1 n_words=%i\n", n_words);
                USED_BY_TRACE(n_words);

                #ifdef IMPL_EXECUTE_LOOP
                    DEBUG_DUMP_STACK(ctx);

                    ctx->cp = ctx->e[n_words];
                    ctx->e += n_words + 1;
                    DEBUG_DUMP_STACK(ctx);
                    // Hopefully, we only need x[0]
                    if (ctx->heap.root->next) {
                        if (UNLIKELY(memory_ensure_free_with_roots(ctx, 0, 1, x_regs, MEMORY_FORCE_SHRINK) != MEMORY_GC_OK)) {
                            RAISE_ERROR(OUT_OF_MEMORY_ATOM);
                        }
                    }
                #endif
                break;
            }

            case OP_RETURN: {
                TRACE("return/0\n");

                #ifdef IMPL_EXECUTE_LOOP
                    TRACE_RETURN(ctx);

                    if ((intptr_t) ctx->cp == -1) {
                        return 0;
                    }

                    DO_RETURN();
                #endif
                break;
            }

            case OP_SEND: {
                #ifdef IMPL_CODE_LOADER
                    TRACE("send/0\n");
                #endif

                #ifdef IMPL_EXECUTE_LOOP
                    term recipient_term = x_regs[0];
                    int local_process_id;
                    if (term_is_pid(recipient_term)) {
                        local_process_id = term_to_local_process_id(recipient_term);
                    } else if (term_is_atom(recipient_term)) {
                        local_process_id = globalcontext_get_registered_process(ctx->global, term_to_atom_index(recipient_term));
                        if (UNLIKELY(local_process_id == 0)) {
                            RAISE_ERROR(BADARG_ATOM);
                        }
                    } else {
                        RAISE_ERROR(BADARG_ATOM);
                    }
                    TRACE("send/0 target_pid=%i\n", local_process_id);
                    TRACE_SEND(ctx, x_regs[0], x_regs[1]);
                    globalcontext_send_message(ctx->global, local_process_id, x_regs[1]);

                    x_regs[0] = x_regs[1];
                #endif
                break;
            }

            case OP_REMOVE_MESSAGE: {
                TRACE("remove_message/0\n");

                #ifdef IMPL_EXECUTE_LOOP
                    if (context_get_flags(ctx, WaitingTimeout | WaitingTimeoutExpired)) {
                        scheduler_cancel_timeout(ctx);
                    }
#pragma GCC diagnostic push
#pragma GCC diagnostic ignored "-Wpedantic"
                    PROCESS_SIGNAL_MESSAGES();
#pragma GCC diagnostic pop
                    mailbox_remove_message(&ctx->mailbox, &ctx->heap);
                    // Cannot GC now as remove_message is GC neutral
                #endif
                break;
            }

            case OP_TIMEOUT: {
                TRACE("timeout/0\n");

                #ifdef IMPL_EXECUTE_LOOP
                    context_update_flags(ctx, ~WaitingTimeoutExpired, NoFlags);

                    mailbox_reset(&ctx->mailbox);
                #endif
                break;
            }

            case OP_LOOP_REC: {
                uint32_t label;
                DECODE_LABEL(label, pc)
                DEST_REGISTER(dreg);
                DECODE_DEST_REGISTER(dreg, pc);

                TRACE("loop_rec/2, dreg=%c%i\n", T_DEST_REG(dreg));

                #ifdef IMPL_EXECUTE_LOOP
                    term ret;
#pragma GCC diagnostic push
#pragma GCC diagnostic ignored "-Wpedantic"
                    PROCESS_SIGNAL_MESSAGES();
#pragma GCC diagnostic pop
                    if (mailbox_peek(ctx, &ret)) {
                        TRACE_RECEIVE(ctx, ret);

                        WRITE_REGISTER(dreg, ret);
                    } else {
                        JUMP_TO_ADDRESS(mod->labels[label]);
                    }
                #endif
                break;
            }

            case OP_LOOP_REC_END: {
                uint32_t label;
                DECODE_LABEL(label, pc);

                TRACE("loop_rec_end/1 label=%i\n", label);
                USED_BY_TRACE(label);

#ifdef IMPL_EXECUTE_LOOP
#pragma GCC diagnostic push
#pragma GCC diagnostic ignored "-Wpedantic"
                PROCESS_SIGNAL_MESSAGES();
#pragma GCC diagnostic pop
                mailbox_next(&ctx->mailbox);
                pc = mod->labels[label];
#endif
                break;
            }

            case OP_WAIT: {
                uint32_t label;
                DECODE_LABEL(label, pc)

                TRACE("wait/1\n");

                #ifdef IMPL_EXECUTE_LOOP
                    // When a message is sent, process is moved to ready list
                    // after message is enqueued. So we always schedule out
                    // when executing wait/1 and process will be scheduled in
                    // and the outer list will be processed.
                    SCHEDULE_WAIT(mod, mod->labels[label]);
                #endif
                break;
            }

            case OP_WAIT_TIMEOUT: {
                #ifdef IMPL_EXECUTE_LOOP
                    // PC for wait_timeout_trap_handler, just before label
                    const uint8_t *saved_pc = pc;
                #endif
                uint32_t label;
                DECODE_LABEL(label, pc)
                term timeout;
                DECODE_COMPACT_TERM(timeout, pc)

                #ifdef IMPL_EXECUTE_LOOP
                    avm_int64_t t = 0;
                    if (term_is_any_integer(timeout)) {
                        t = term_maybe_unbox_int64(timeout);
                        if (UNLIKELY(t < 0)) {
                            RAISE_ERROR(TIMEOUT_VALUE_ATOM);
                        }
                    } else if (UNLIKELY(timeout != INFINITY_ATOM)) {
                        RAISE_ERROR(TIMEOUT_VALUE_ATOM);
                    }
                    TRACE("wait_timeout/2, label: %i, timeout: %li\n", label, (long int) t);

#pragma GCC diagnostic push
#pragma GCC diagnostic ignored "-Wpedantic"
                    PROCESS_SIGNAL_MESSAGES();
#pragma GCC diagnostic pop
                    int needs_to_wait = 0;
                    if (context_get_flags(ctx, WaitingTimeout | WaitingTimeoutExpired) == 0) {
                        if (timeout != INFINITY_ATOM) {
                            scheduler_set_timeout(ctx, t);
                        }
                        needs_to_wait = 1;
                    } else if (context_get_flags(ctx, WaitingTimeout) != 0) {
                        needs_to_wait = 1;
                    } else if (!mailbox_has_next(&ctx->mailbox)) {
                        needs_to_wait = 1;
                    }

                    if (needs_to_wait) {
#pragma GCC diagnostic push
#pragma GCC diagnostic ignored "-Wpedantic"
                        ctx->restore_trap_handler = &&wait_timeout_trap_handler;
#pragma GCC diagnostic pop
                        SCHEDULE_WAIT(mod, saved_pc);
                    } else {
                        JUMP_TO_ADDRESS(mod->labels[label]);
                    }
                #endif

                #ifdef IMPL_CODE_LOADER
                    TRACE("wait_timeout/2, label: %i\n", label);

                    UNUSED(timeout)
                #endif

                break;
            }

#ifdef IMPL_EXECUTE_LOOP
wait_timeout_trap_handler:
            {
                // Determine if a message arrived to either jump to timeout label
                // or to continuation.
                // Redo the offset computation and refetch the label
                int label;
                DECODE_LABEL(label, pc)
                int timeout;
                DECODE_COMPACT_TERM(timeout, pc)
                TRACE("wait_timeout_trap_handler, label: %i\n", label);
#pragma GCC diagnostic push
#pragma GCC diagnostic ignored "-Wpedantic"
                PROCESS_SIGNAL_MESSAGES();
#pragma GCC diagnostic pop
                if (context_get_flags(ctx, WaitingTimeoutExpired)) {
                    ctx->restore_trap_handler = NULL;
                } else {
                    if (UNLIKELY(!mailbox_has_next(&ctx->mailbox))) {
                        // No message is here.
                        // We were signaled for another reason.
                        ctx = scheduler_wait(ctx);
                        goto schedule_in;
                    } else {
                        ctx->restore_trap_handler = NULL;
                        JUMP_TO_ADDRESS(mod->labels[label]);
                    }
                }
                break;
            }
#endif

            case OP_IS_LT: {
                uint32_t label;
                DECODE_LABEL(label, pc);
                term arg1;
                DECODE_COMPACT_TERM(arg1, pc);
                term arg2;
                DECODE_COMPACT_TERM(arg2, pc);

                #ifdef IMPL_EXECUTE_LOOP
                    TRACE("is_lt/2, label=%i, arg1=%lx, arg2=%lx\n", label, arg1, arg2);

                    TermCompareResult result = term_compare(arg1, arg2, TermCompareNoOpts, ctx->global);
                    if (result & (TermGreaterThan | TermEquals)) {
                        pc = mod->labels[label];
                    } else if (UNLIKELY(result == TermCompareMemoryAllocFail)) {
                        RAISE_ERROR(OUT_OF_MEMORY_ATOM);
                    }
                #endif

                #ifdef IMPL_CODE_LOADER
                    TRACE("is_lt/2\n");
                    UNUSED(arg1)
                    UNUSED(arg2)
                #endif

                break;
            }

            case OP_IS_GE: {
                uint32_t label;
                DECODE_LABEL(label, pc);
                term arg1;
                DECODE_COMPACT_TERM(arg1, pc);
                term arg2;
                DECODE_COMPACT_TERM(arg2, pc);

                #ifdef IMPL_EXECUTE_LOOP
                    TRACE("is_ge/2, label=%i, arg1=%lx, arg2=%lx\n", label, arg1, arg2);

                    TermCompareResult result = term_compare(arg1, arg2, TermCompareNoOpts, ctx->global);
                    if (result == TermLessThan) {
                        pc = mod->labels[label];
                    } else if (UNLIKELY(result == TermCompareMemoryAllocFail)) {
                        RAISE_ERROR(OUT_OF_MEMORY_ATOM);
                    }
                #endif

                #ifdef IMPL_CODE_LOADER
                    TRACE("is_ge/2\n");
                    UNUSED(arg1)
                    UNUSED(arg2)
                #endif

                break;
            }

            case OP_IS_EQUAL: {
                uint32_t label;
                DECODE_LABEL(label, pc)
                term arg1;
                DECODE_COMPACT_TERM(arg1, pc)
                term arg2;
                DECODE_COMPACT_TERM(arg2, pc)

                #ifdef IMPL_EXECUTE_LOOP
                    TRACE("is_equal/2, label=%i, arg1=%lx, arg2=%lx\n", label, arg1, arg2);

                    TermCompareResult result = term_compare(arg1, arg2, TermCompareNoOpts, ctx->global);
                    if (result & (TermLessThan | TermGreaterThan)) {
                        pc = mod->labels[label];
                    } else if (UNLIKELY(result == TermCompareMemoryAllocFail)) {
                        RAISE_ERROR(OUT_OF_MEMORY_ATOM);
                    }
                #endif

                #ifdef IMPL_CODE_LOADER
                    TRACE("is_equal/2\n");
                    UNUSED(arg1)
                    UNUSED(arg2)
                #endif

                break;
            }

            case OP_IS_NOT_EQUAL: {
                uint32_t label;
                DECODE_LABEL(label, pc)
                term arg1;
                DECODE_COMPACT_TERM(arg1, pc)
                term arg2;
                DECODE_COMPACT_TERM(arg2, pc)

                #ifdef IMPL_EXECUTE_LOOP
                    TRACE("is_not_equal/2, label=%i, arg1=%lx, arg2=%lx\n", label, arg1, arg2);

                    TermCompareResult result = term_compare(arg1, arg2, TermCompareNoOpts, ctx->global);
                    if (result == TermEquals) {
                        pc = mod->labels[label];
                    } else if (UNLIKELY(result == TermCompareMemoryAllocFail)) {
                        RAISE_ERROR(OUT_OF_MEMORY_ATOM);
                    }
                #endif

                #ifdef IMPL_CODE_LOADER
                    TRACE("is_not_equal/2\n");
                    UNUSED(arg1)
                    UNUSED(arg2)
                #endif

                break;
            }

            case OP_IS_EQ_EXACT: {
                uint32_t label;
                DECODE_LABEL(label, pc)
                term arg1;
                DECODE_COMPACT_TERM(arg1, pc)
                term arg2;
                DECODE_COMPACT_TERM(arg2, pc)

                #ifdef IMPL_EXECUTE_LOOP
                    TRACE("is_eq_exact/2, label=%i, arg1=%lx, arg2=%lx\n", label, arg1, arg2);

                    TermCompareResult result = term_compare(arg1, arg2, TermCompareExact, ctx->global);
                    if (result & (TermLessThan | TermGreaterThan)) {
                        pc = mod->labels[label];
                    } else if (UNLIKELY(result == TermCompareMemoryAllocFail)) {
                        RAISE_ERROR(OUT_OF_MEMORY_ATOM);
                    }
                #endif

                #ifdef IMPL_CODE_LOADER
                    TRACE("is_eq_exact/2\n");
                    UNUSED(arg1)
                    UNUSED(arg2)
                #endif

                break;
            }

            case OP_IS_NOT_EQ_EXACT: {
                uint32_t label;
                DECODE_LABEL(label, pc)
                term arg1;
                DECODE_COMPACT_TERM(arg1, pc)
                term arg2;
                DECODE_COMPACT_TERM(arg2, pc)

                #ifdef IMPL_EXECUTE_LOOP
                    TRACE("is_not_eq_exact/2, label=%i, arg1=%lx, arg2=%lx\n", label, arg1, arg2);

                    TermCompareResult result = term_compare(arg1, arg2, TermCompareExact, ctx->global);
                    if (result == TermEquals) {
                        pc = mod->labels[label];
                    } else if (UNLIKELY(result == TermCompareMemoryAllocFail)) {
                        RAISE_ERROR(OUT_OF_MEMORY_ATOM);
                    }
                #endif

                #ifdef IMPL_CODE_LOADER
                    TRACE("is_not_eq_exact/2\n");
                    UNUSED(arg1)
                    UNUSED(arg2)
                #endif

                break;
            }

            case OP_IS_INTEGER: {
                uint32_t label;
                DECODE_LABEL(label, pc)
                term arg1;
                DECODE_COMPACT_TERM(arg1, pc)

                #ifdef IMPL_EXECUTE_LOOP
                    TRACE("is_integer/2, label=%i, arg1=%lx\n", label, arg1);

                    if (!term_is_any_integer(arg1)) {
                        pc = mod->labels[label];
                    }
                #endif

                #ifdef IMPL_CODE_LOADER
                    TRACE("is_integer/2\n");
                    UNUSED(label)
                    UNUSED(arg1)
                #endif

                break;
            }

            case OP_IS_FLOAT: {
                uint32_t label;
                DECODE_LABEL(label, pc)
                term arg1;
                DECODE_COMPACT_TERM(arg1, pc)

                #ifdef IMPL_EXECUTE_LOOP
                    TRACE("is_float/2, label=%i, arg1=%lx\n", label, arg1);

                    if (!term_is_float(arg1)) {
                        pc = mod->labels[label];
                    }
                #endif

                #ifdef IMPL_CODE_LOADER
                    TRACE("is_float/2\n");
                    UNUSED(label)
                    UNUSED(arg1)
                #endif

                break;
            }

            case OP_IS_NUMBER: {
                uint32_t label;
                DECODE_LABEL(label, pc)
                term arg1;
                DECODE_COMPACT_TERM(arg1, pc)

                #ifdef IMPL_EXECUTE_LOOP
                    TRACE("is_number/2, label=%i, arg1=%lx\n", label, arg1);

                    if (!term_is_number(arg1)) {
                        pc = mod->labels[label];
                    }
                #endif

                #ifdef IMPL_CODE_LOADER
                    TRACE("is_number/2\n");
                    UNUSED(label)
                    UNUSED(arg1)
                #endif

                break;
            }

            case OP_IS_BINARY: {
                uint32_t label;
                DECODE_LABEL(label, pc)
                term arg1;
                DECODE_COMPACT_TERM(arg1, pc)

                #ifdef IMPL_EXECUTE_LOOP
                    TRACE("is_binary/2, label=%i, arg1=%lx\n", label, arg1);

                    if (!term_is_binary(arg1)) {
                        pc = mod->labels[label];
                    }
                #endif

                #ifdef IMPL_CODE_LOADER
                    TRACE("is_binary/2\n");
                    UNUSED(arg1)
                #endif

                break;
            }

            case OP_IS_LIST: {
                uint32_t label;
                DECODE_LABEL(label, pc)
                term arg1;
                DECODE_COMPACT_TERM(arg1, pc)

                #ifdef IMPL_EXECUTE_LOOP
                    TRACE("is_list/2, label=%i, arg1=%lx\n", label, arg1);

                    if (!term_is_list(arg1)) {
                        pc = mod->labels[label];
                    }
                #endif

                #ifdef IMPL_CODE_LOADER
                    TRACE("is_list/2\n");
                    UNUSED(arg1)
                #endif

                break;
            }

            case OP_IS_NONEMPTY_LIST: {
                uint32_t label;
                DECODE_LABEL(label, pc)
                term arg1;
                DECODE_COMPACT_TERM(arg1, pc)

                #ifdef IMPL_EXECUTE_LOOP
                    TRACE("is_nonempty_list/2, label=%i, arg1=%lx\n", label, arg1);

                    if (!term_is_nonempty_list(arg1)) {
                        pc = mod->labels[label];
                    }
                #endif

                #ifdef IMPL_CODE_LOADER
                    TRACE("is_nonempty_list/2\n");
                    UNUSED(arg1)
                #endif

                break;
            }

            case OP_IS_NIL: {
                uint32_t label;
                DECODE_LABEL(label, pc)
                term arg1;
                DECODE_COMPACT_TERM(arg1, pc)

                #ifdef IMPL_EXECUTE_LOOP
                    TRACE("is_nil/2, label=%i, arg1=%lx\n", label, arg1);

                    if (!term_is_nil(arg1)) {
                        pc = mod->labels[label];
                    }
                #endif

                #ifdef IMPL_CODE_LOADER
                    TRACE("is_nil/2\n");
                    UNUSED(arg1)
                #endif

                break;
            }

            case OP_IS_ATOM: {
                uint32_t label;
                DECODE_LABEL(label, pc)
                term arg1;
                DECODE_COMPACT_TERM(arg1, pc)

                #ifdef IMPL_EXECUTE_LOOP
                    TRACE("is_atom/2, label=%i, arg1=%lx\n", label, arg1);

                    if (!term_is_atom(arg1)) {
                        pc = mod->labels[label];
                    }
                #endif

                #ifdef IMPL_CODE_LOADER
                    TRACE("is_atom/2\n");
                    UNUSED(arg1)
                #endif

                break;
            }

            case OP_IS_PID: {
                uint32_t label;
                DECODE_LABEL(label, pc)
                term arg1;
                DECODE_COMPACT_TERM(arg1, pc)

                #ifdef IMPL_EXECUTE_LOOP
                    TRACE("is_pid/2, label=%i, arg1=%lx\n", label, arg1);

                    if (!term_is_pid(arg1)) {
                        pc = mod->labels[label];
                    }
                #endif

                #ifdef IMPL_CODE_LOADER
                    TRACE("is_pid/2\n");
                    UNUSED(arg1)
                #endif

                break;
            }

            case OP_IS_REFERENCE: {
                uint32_t label;
                DECODE_LABEL(label, pc)
                term arg1;
                DECODE_COMPACT_TERM(arg1, pc)

                #ifdef IMPL_EXECUTE_LOOP
                    TRACE("is_reference/2, label=%i, arg1=%lx\n", label, arg1);

                    if (!term_is_reference(arg1)) {
                        pc = mod->labels[label];
                    }
                #endif

                #ifdef IMPL_CODE_LOADER
                    TRACE("is_reference/2\n");
                    UNUSED(arg1)
                #endif

                break;
            }

            case OP_IS_PORT: {
                uint32_t label;
                DECODE_LABEL(label, pc)
                term arg1;
                DECODE_COMPACT_TERM(arg1, pc)

                #ifdef IMPL_EXECUTE_LOOP
                    TRACE("is_port/2, label=%i, arg1=%lx\n", label, arg1);

                    if (term_is_pid(arg1)) {
                        int local_process_id = term_to_local_process_id(arg1);
                        Context *target = globalcontext_get_process_lock(ctx->global, local_process_id);
                        bool is_port_driver = false;
                        if (target) {
                            is_port_driver = context_is_port_driver(target);
                            globalcontext_get_process_unlock(ctx->global, target);
                        }
                        if (!is_port_driver) {
                            pc = mod->labels[label];
                        }
                    } else {
                        pc = mod->labels[label];
                    }
                #endif

                #ifdef IMPL_CODE_LOADER
                    TRACE("is_port/2\n");
                    UNUSED(arg1)
                #endif

                break;
            }

            case OP_IS_TUPLE: {
                uint32_t label;
                DECODE_LABEL(label, pc)
                term arg1;
                DECODE_COMPACT_TERM(arg1, pc)

                #ifdef IMPL_EXECUTE_LOOP
                    TRACE("is_tuple/2, label=%i, arg1=%lx\n", label, arg1);

                    if (!term_is_tuple(arg1)) {
                        pc = mod->labels[label];
                    }
                #endif

                #ifdef IMPL_CODE_LOADER
                    TRACE("is_tuple/2\n");
                    UNUSED(label)
                    UNUSED(arg1)
                #endif

                break;
            }

            case OP_TEST_ARITY: {
                uint32_t label;
                DECODE_LABEL(label, pc);
                term arg1;
                DECODE_COMPACT_TERM(arg1, pc);
                uint32_t arity;
                DECODE_LITERAL(arity, pc);

                #ifdef IMPL_EXECUTE_LOOP
                    TRACE("test_arity/2, label=%i, arg1=%lx\n", label, arg1);

                    assert(term_is_tuple(arg1));
                    if ((uint32_t) term_get_tuple_arity(arg1) != arity) {
                        pc = mod->labels[label];
                    }
                #endif

                #ifdef IMPL_CODE_LOADER
                    TRACE("test_arity/2\n");
                    UNUSED(label)
                    UNUSED(arg1)
                #endif

                break;
            }

            case OP_SELECT_VAL: {
                term src_value;
                DECODE_COMPACT_TERM(src_value, pc)
                uint32_t default_label;
                DECODE_LABEL(default_label, pc)
                DECODE_EXTENDED_LIST_TAG(pc);
                uint32_t size;
                DECODE_LITERAL(size, pc)

                TRACE("select_val/3, default_label=%i, vals=%i\n", default_label, size);
                USED_BY_TRACE(default_label);
                USED_BY_TRACE(size);

                #ifdef IMPL_CODE_LOADER
                    UNUSED(src_value);
                #endif

                #ifdef IMPL_EXECUTE_LOOP
                    const uint8_t *jump_to_address = NULL;
                #endif

                for (uint32_t j = 0; j < size / 2; j++) {
                    term cmp_value;
                    DECODE_COMPACT_TERM(cmp_value, pc)
                    uint32_t jmp_label;
                    DECODE_LABEL(jmp_label, pc)

                    #ifdef IMPL_CODE_LOADER
                        UNUSED(cmp_value);
                    #endif

                    #ifdef IMPL_EXECUTE_LOOP
                        if (!jump_to_address) {
                            TermCompareResult result = term_compare(
                                src_value, cmp_value, TermCompareExact, ctx->global);
                            if (result == TermEquals) {
                                jump_to_address = mod->labels[jmp_label];
                            } else if (UNLIKELY(result == TermCompareMemoryAllocFail)) {
                                RAISE_ERROR(OUT_OF_MEMORY_ATOM);
                            }
                        }
                    #endif
                }

                #ifdef IMPL_EXECUTE_LOOP
                    if (!jump_to_address) {
                        JUMP_TO_ADDRESS(mod->labels[default_label]);
                    } else {
                        JUMP_TO_ADDRESS(jump_to_address);
                    }
                #endif
                break;
            }

            case OP_SELECT_TUPLE_ARITY: {
                term src_value;
                DECODE_COMPACT_TERM(src_value, pc)
                uint32_t default_label;
                DECODE_LABEL(default_label, pc)
                DECODE_EXTENDED_LIST_TAG(pc);
                uint32_t size;
                DECODE_LITERAL(size, pc)

                TRACE("select_tuple_arity/3, default_label=%i, vals=%i\n", default_label, size);
                USED_BY_TRACE(default_label);
                USED_BY_TRACE(size);

                #ifdef IMPL_CODE_LOADER
                    UNUSED(src_value);
                #endif

                #ifdef IMPL_EXECUTE_LOOP
                    const uint8_t *jump_to_address = NULL;
                #endif

                #ifdef IMPL_EXECUTE_LOOP
                    assert(term_is_tuple(src_value));
                    int arity = term_get_tuple_arity(src_value);
                #endif

                    for (uint32_t j = 0; j < size / 2; j++) {
                        uint32_t cmp_value;
                        DECODE_LITERAL(cmp_value, pc)
                        uint32_t jmp_label;
                        DECODE_LABEL(jmp_label, pc)

                        #ifdef IMPL_CODE_LOADER
                            UNUSED(cmp_value);
                        #endif

                        #ifdef IMPL_EXECUTE_LOOP
                            if (!jump_to_address && ((uint32_t) arity == cmp_value)) {
                                jump_to_address = mod->labels[jmp_label];
                            }
                        #endif
                    }

                #ifdef IMPL_EXECUTE_LOOP
                    if (!jump_to_address) {
                        JUMP_TO_ADDRESS(mod->labels[default_label]);
                    } else {
                        JUMP_TO_ADDRESS(jump_to_address);
                    }
                #endif
                break;
            }

            case OP_JUMP: {
                uint32_t label;
                DECODE_LABEL(label, pc)

                TRACE("jump/1 label=%i\n", label);
                USED_BY_TRACE(label);

                #ifdef IMPL_EXECUTE_LOOP
                    remaining_reductions--;
                    if (LIKELY(remaining_reductions)) {
                        JUMP_TO_ADDRESS(mod->labels[label]);
                    } else {
                        SCHEDULE_NEXT(mod, mod->labels[label]);
                    }
                #endif
                break;
            }

            case OP_MOVE: {
                term src_value;
                DECODE_COMPACT_TERM(src_value, pc);
                DEST_REGISTER(dreg);
                DECODE_DEST_REGISTER(dreg, pc);

                #ifdef IMPL_EXECUTE_LOOP
                    TRACE("move/2 %lx, %c%i\n", src_value, T_DEST_REG(dreg));

                    WRITE_REGISTER(dreg, src_value);
                #endif

                #ifdef IMPL_CODE_LOADER
                    TRACE("move/2\n");
                    UNUSED(src_value)
                #endif
                break;
            }

            case OP_GET_LIST: {
                term src_value;
                DECODE_COMPACT_TERM(src_value, pc)
                DEST_REGISTER(head_dreg);
                DECODE_DEST_REGISTER(head_dreg, pc);
                DEST_REGISTER(tail_dreg);
                DECODE_DEST_REGISTER(tail_dreg, pc);

                #ifdef IMPL_EXECUTE_LOOP
                    TRACE("get_list/3 %lx, %c%i, %c%i\n", src_value, T_DEST_REG(head_dreg), T_DEST_REG(tail_dreg));

                    term *list_ptr = term_get_list_ptr(src_value);

                    WRITE_REGISTER(head_dreg, list_ptr[LIST_HEAD_INDEX]);
                    WRITE_REGISTER(tail_dreg, list_ptr[LIST_TAIL_INDEX]);
                #endif

                #ifdef IMPL_CODE_LOADER
                    TRACE("get_list/3\n");
                    UNUSED(src_value)
                #endif
                break;
            }

            case OP_GET_TUPLE_ELEMENT: {
                term src_value;
                DECODE_COMPACT_TERM(src_value, pc);
                uint32_t element;
                DECODE_LITERAL(element, pc);
                DEST_REGISTER(dreg);
                DECODE_DEST_REGISTER(dreg, pc);

                TRACE("get_tuple_element/2, element=%i, dest=%c%i\n", element, T_DEST_REG(dreg));
                USED_BY_TRACE(element);

                #ifdef IMPL_EXECUTE_LOOP
                    if (UNLIKELY(!term_is_tuple(src_value) || (element >= (uint32_t) term_get_tuple_arity(src_value)))) {
                        AVM_ABORT();
                    }

                    term t = term_get_tuple_element(src_value, element);
                    WRITE_REGISTER(dreg, t);
                #endif

                #ifdef IMPL_CODE_LOADER
                    UNUSED(src_value)
                #endif
                break;
            }

#if MINIMUM_OTP_COMPILER_VERSION <= 25
            case OP_SET_TUPLE_ELEMENT: {
                term new_element;
                DECODE_COMPACT_TERM(new_element, pc);
                term tuple;
                DECODE_COMPACT_TERM(tuple, pc);
                uint32_t position;
                DECODE_LITERAL(position, pc);

                TRACE("set_tuple_element/2\n");

#ifdef IMPL_EXECUTE_LOOP
                if (UNLIKELY(!term_is_tuple(tuple) || (position >= (uint32_t) term_get_tuple_arity(tuple)))) {
                    AVM_ABORT();
                }

                term_put_tuple_element(tuple, position, new_element);
#endif

#ifdef IMPL_CODE_LOADER
                UNUSED(tuple);
                UNUSED(position);
                UNUSED(new_element);
#endif
                break;
            }
#endif

            case OP_PUT_LIST: {

                term head;
                DECODE_COMPACT_TERM(head, pc);
                term tail;
                DECODE_COMPACT_TERM(tail, pc);

#ifdef IMPL_EXECUTE_LOOP
                term *list_elem = term_list_alloc(&ctx->heap);
#endif

                DEST_REGISTER(dreg);
                DECODE_DEST_REGISTER(dreg, pc);

                #ifdef IMPL_CODE_LOADER
                    TRACE("put_list/3\n");
                    UNUSED(head);
                    UNUSED(tail);
                #endif

                #ifdef IMPL_EXECUTE_LOOP
                    TRACE("put_list/3 dreg=%c%i\n", T_DEST_REG(dreg));
                    term t = term_list_init_prepend(list_elem, head, tail);
                    WRITE_REGISTER(dreg, t);
                #endif
                break;
            }

#if MINIMUM_OTP_COMPILER_VERSION <= 21
            case OP_PUT_TUPLE: {
                uint32_t size;
                DECODE_LITERAL(size, pc);

                #ifdef IMPL_EXECUTE_LOOP
                    term t = term_alloc_tuple(size, &ctx->heap);
                #endif

                DEST_REGISTER(dreg);
                DECODE_DEST_REGISTER(dreg, pc);

                TRACE("put_tuple/2 size=%u, dest=%c%i\n", (unsigned) size, T_DEST_REG(dreg));

                #ifdef IMPL_EXECUTE_LOOP
                    WRITE_REGISTER(dreg, t);
                #endif

                for (uint32_t j = 0; j < size; j++) {
                    if (*pc++ != OP_PUT) {
                        fprintf(stderr, "Expected put, got opcode: %i\n", pc[-1]);
                        AVM_ABORT();
                    }
                    term put_value;
                    DECODE_COMPACT_TERM(put_value, pc);
                    #ifdef IMPL_CODE_LOADER
                        TRACE("put/2\n");
                        UNUSED(put_value);
                    #endif

                    #ifdef IMPL_EXECUTE_LOOP
                        TRACE("put/2 elem=%i, value=0x%lx\n", j, put_value);
                        term_put_tuple_element(t, j, put_value);
                    #endif
                }
                break;
            }
#endif

            case OP_BADMATCH: {
                term arg1;
                DECODE_COMPACT_TERM(arg1, pc)

                #ifdef IMPL_CODE_LOADER
                    TRACE("badmatch/1\n");
                    USED_BY_TRACE(arg1);
                #endif

                #ifdef IMPL_EXECUTE_LOOP
                    TRACE("badmatch/1, v=0x%lx\n", arg1);

                    // We can gc as we are raising
                    if (UNLIKELY(memory_ensure_free_with_roots(ctx, TUPLE_SIZE(2), 1, &arg1, MEMORY_CAN_SHRINK) != MEMORY_GC_OK)) {
                        RAISE_ERROR(OUT_OF_MEMORY_ATOM);
                    }

                    term new_error_tuple = term_alloc_tuple(2, &ctx->heap);
                    term_put_tuple_element(new_error_tuple, 0, BADMATCH_ATOM);
                    term_put_tuple_element(new_error_tuple, 1, arg1);

                    RAISE_ERROR(new_error_tuple);
                #endif
                break;
            }

            case OP_IF_END: {
                TRACE("if_end/0\n");

                #ifdef IMPL_EXECUTE_LOOP
                    RAISE_ERROR(IF_CLAUSE_ATOM);
                #endif
                break;
            }

            case OP_CASE_END: {
                term arg1;
                DECODE_COMPACT_TERM(arg1, pc)

                #ifdef IMPL_CODE_LOADER
                    TRACE("case_end/1\n");
                    USED_BY_TRACE(arg1);
                #endif

                #ifdef IMPL_EXECUTE_LOOP
                    TRACE("case_end/1, v=0x%lx\n", arg1);

                    // We can gc as we are raising
                    if (UNLIKELY(memory_ensure_free_with_roots(ctx, TUPLE_SIZE(2), 1, &arg1, MEMORY_CAN_SHRINK) != MEMORY_GC_OK)) {
                        RAISE_ERROR(OUT_OF_MEMORY_ATOM);
                    }

                    term new_error_tuple = term_alloc_tuple(2, &ctx->heap);
                    term_put_tuple_element(new_error_tuple, 0, CASE_CLAUSE_ATOM);
                    term_put_tuple_element(new_error_tuple, 1, arg1);

                    RAISE_ERROR(new_error_tuple);
                #endif
                break;
            }

            case OP_CALL_FUN: {
                #ifdef IMPL_EXECUTE_LOOP
                    remaining_reductions--;
                    if (UNLIKELY(!remaining_reductions)) {
                        SCHEDULE_NEXT(mod, pc - 1);
                    }
                #endif
                uint32_t args_count;
                DECODE_LITERAL(args_count, pc)

                TRACE("call_fun/1, args_count=%i\n", args_count);
                USED_BY_TRACE(args_count);

                #ifdef IMPL_EXECUTE_LOOP
                    term fun;
                    READ_ANY_XREG(fun, args_count);
                    if (UNLIKELY(!term_is_function(fun))) {
                        // We can gc as we are raising
                        if (UNLIKELY(memory_ensure_free_with_roots(ctx, TUPLE_SIZE(2), 1, &fun, MEMORY_CAN_SHRINK) != MEMORY_GC_OK)) {
                            RAISE_ERROR(OUT_OF_MEMORY_ATOM);
                        }
                        term new_error_tuple = term_alloc_tuple(2, &ctx->heap);
                        term_put_tuple_element(new_error_tuple, 0, BADFUN_ATOM);
                        term_put_tuple_element(new_error_tuple, 1, fun);
                        RAISE_ERROR(new_error_tuple);
                    }

                    CALL_FUN(fun, args_count)
                #endif

                break;
            }

           case OP_IS_FUNCTION: {
                uint32_t label;
                DECODE_LABEL(label, pc)
                term arg1;
                DECODE_COMPACT_TERM(arg1, pc)

                #ifdef IMPL_EXECUTE_LOOP
                    TRACE("is_function/2, label=%i, arg1=%lx\n", label, arg1);

                    if (!term_is_function(arg1)) {
                        pc = mod->labels[label];
                    }
                #endif

                #ifdef IMPL_CODE_LOADER
                    TRACE("is_function/2\n");
                    UNUSED(label)
                    UNUSED(arg1)
                #endif

                break;
            }

            case OP_CALL_EXT_ONLY: {
                #ifdef IMPL_EXECUTE_LOOP
                    remaining_reductions--;
                    if (UNLIKELY(!remaining_reductions)) {
                        SCHEDULE_NEXT(mod, pc - 1);
                    }
                #endif
                uint32_t arity;
                DECODE_LITERAL(arity, pc);
                uint32_t index;
                DECODE_LITERAL(index, pc);

                TRACE("call_ext_only/2, arity=%i, index=%i\n", arity, index);
                USED_BY_TRACE(arity);
                USED_BY_TRACE(index);
                #ifdef IMPL_EXECUTE_LOOP
                    TRACE_CALL_EXT(ctx, mod, "call_ext_only", index, arity);

                    const struct ExportedFunction *func = module_resolve_function(mod, index, glb);
                    if (IS_NULL_PTR(func)) {
                        RAISE_ERROR(UNDEF_ATOM);
                    }

                    switch (func->type) {
                        case NIFFunctionType: {
                            const struct Nif *nif = EXPORTED_FUNCTION_TO_NIF(func);
                            term return_value = nif->nif_ptr(ctx, arity, x_regs);
                            PROCESS_MAYBE_TRAP_RETURN_VALUE_LAST(return_value);
                            x_regs[0] = return_value;

                            if (ctx->heap.root->next) {
                                if (UNLIKELY(memory_ensure_free_with_roots(ctx, 0, 1, x_regs, MEMORY_FORCE_SHRINK) != MEMORY_GC_OK)) {
                                    RAISE_ERROR(OUT_OF_MEMORY_ATOM);
                                }
                            }
                            if ((intptr_t) ctx->cp == -1) {
                                return 0;
                            }

                            DO_RETURN();

                            break;
                        }
                        case ModuleFunction: {
                            const struct ModuleFunction *jump = EXPORTED_FUNCTION_TO_MODULE_FUNCTION(func);
                            JUMP_TO_LABEL(jump->target, jump->label);

                            break;
                        }
                        case BIFFunctionType: {
                            // Support compilers < OTP26 that generate CALL_EXT_ONLY
                            // for min/2 and max/2
                            const struct Bif *bif = EXPORTED_FUNCTION_TO_BIF(func);
                            term return_value;
                            switch (arity) {
                                case 0:
                                    return_value = bif->bif0_ptr(ctx);
                                    break;
                                case 1:
                                    return_value = bif->bif1_ptr(ctx, 0, x_regs[0]);
                                    break;
                                case 2:
                                    return_value = bif->bif2_ptr(ctx, 0, x_regs[0], x_regs[1]);
                                    break;
                                default:
                                    fprintf(stderr, "Invalid arity %" PRIu32 " for bif\n", arity);
                                    AVM_ABORT();
                            }
                            PROCESS_MAYBE_TRAP_RETURN_VALUE_LAST(return_value);
                            x_regs[0] = return_value;

                            DO_RETURN();

                            break;
                        }
                        default: {
                            AVM_ABORT();
                        }
                    }
                #endif

                break;
            }

            case OP_MAKE_FUN2: {
                uint32_t fun_index;
                DECODE_LITERAL(fun_index, pc)

                TRACE("make_fun/2, fun_index=%i\n", fun_index);
                #ifdef IMPL_EXECUTE_LOOP
                    term f = make_fun(ctx, mod, fun_index, x_regs);
                    if (term_is_invalid_term(f)) {
                        RAISE_ERROR(OUT_OF_MEMORY_ATOM);
                    } else {
                        x_regs[0] = f;
                    }
                #endif
                break;
            }

            case OP_TRY: {
                DEST_REGISTER(dreg);
                DECODE_DEST_REGISTER(dreg, pc);
                uint32_t label;
                DECODE_LABEL(label, pc)

                TRACE("try/2, label=%i, reg=%c%i\n", label, T_DEST_REG(dreg));

                #ifdef IMPL_EXECUTE_LOOP
                    term catch_term = term_from_catch_label(mod->module_index, label);
                    WRITE_REGISTER(dreg, catch_term);
                #endif
                break;
            }

            case OP_TRY_END: {
                DEST_REGISTER(dreg);
                DECODE_DEST_REGISTER(dreg, pc);

                TRACE("try_end/1, reg=%c%i\n", T_DEST_REG(dreg));

                #ifdef IMPL_EXECUTE_LOOP
                    WRITE_REGISTER(dreg, term_nil());
                #endif
                break;
            }

            case OP_TRY_CASE: {
                DEST_REGISTER(dreg);
                DECODE_DEST_REGISTER(dreg, pc);

                TRACE("try_case/1, reg=%c%i\n", T_DEST_REG(dreg));

                #ifdef IMPL_EXECUTE_LOOP
                    // clears the catch value on stack
                    WRITE_REGISTER(dreg, term_nil());
                #endif
                break;
            }

            case OP_TRY_CASE_END: {
                term arg1;
                DECODE_COMPACT_TERM(arg1, pc)

                #ifdef IMPL_CODE_LOADER
                    TRACE("try_case_end/1\n");
                    UNUSED(arg1);
                #endif

                #ifdef IMPL_EXECUTE_LOOP
                    TRACE("try_case_end/1, val=%lx\n", arg1);

                    // We can gc as we are raising
                    if (UNLIKELY(memory_ensure_free_with_roots(ctx, TUPLE_SIZE(2), 1, &arg1, MEMORY_CAN_SHRINK) != MEMORY_GC_OK)) {
                        RAISE_ERROR(OUT_OF_MEMORY_ATOM);
                    }

                    term new_error_tuple = term_alloc_tuple(2, &ctx->heap);
                    term_put_tuple_element(new_error_tuple, 0, TRY_CLAUSE_ATOM);
                    term_put_tuple_element(new_error_tuple, 1, arg1);

                    RAISE_ERROR(new_error_tuple);
                #endif
                break;
            }

            case OP_RAISE: {
                #ifdef IMPL_EXECUTE_LOOP
                    const uint8_t *saved_pc = pc - 1;
                #endif
                term stacktrace;
                DECODE_COMPACT_TERM(stacktrace, pc);
                term exc_value;
                DECODE_COMPACT_TERM(exc_value, pc);

                #ifdef IMPL_CODE_LOADER
                    TRACE("raise/2\n");
                    UNUSED(stacktrace);
                    UNUSED(exc_value);
                #endif

                #ifdef IMPL_EXECUTE_LOOP
                    TRACE("raise/2 stacktrace=0x%lx exc_value=0x%lx\n", stacktrace, exc_value);
                    x_regs[0] = stacktrace_exception_class(stacktrace);
                    x_regs[1] = exc_value;
                    x_regs[2] = stacktrace_create_raw(ctx, mod, saved_pc - code, x_regs[0]);
                    goto handle_error;
                #endif

                break;
            }

            case OP_CATCH: {
                DEST_REGISTER(dreg);
                DECODE_DEST_REGISTER(dreg, pc);
                uint32_t label;
                DECODE_LABEL(label, pc)

                TRACE("catch/2, label=%i, reg=%c%i\n", label, T_DEST_REG(dreg));

                #ifdef IMPL_EXECUTE_LOOP
                    term catch_term = term_from_catch_label(mod->module_index, label);
                    WRITE_REGISTER(dreg, catch_term);
                #endif
                break;
            }

            case OP_CATCH_END: {
                DEST_REGISTER(dreg);
                DECODE_DEST_REGISTER(dreg, pc);

                TRACE("catch_end/1, reg=%c%i\n", T_DEST_REG(dreg));

                #ifdef IMPL_EXECUTE_LOOP
                    WRITE_REGISTER(dreg, term_nil());
                    // C.f. https://www.erlang.org/doc/reference_manual/expressions.html#catch-and-throw
                    switch (term_to_atom_index(x_regs[0])) {
                        case THROW_ATOM_INDEX:
                            x_regs[0] = x_regs[1];
                            break;

                        case ERROR_ATOM_INDEX: {
                            x_regs[2] = stacktrace_build(ctx, &x_regs[2], 3);
                            // MEMORY_CAN_SHRINK because catch_end is classified as gc in beam_ssa_codegen.erl
                            if (UNLIKELY(memory_ensure_free_with_roots(ctx, TUPLE_SIZE(2) * 2, 2, x_regs + 1, MEMORY_CAN_SHRINK) != MEMORY_GC_OK)) {
                                RAISE_ERROR(OUT_OF_MEMORY_ATOM);
                            }
                            term reason_tuple = term_alloc_tuple(2, &ctx->heap);
                            term_put_tuple_element(reason_tuple, 0, x_regs[1]);
                            term_put_tuple_element(reason_tuple, 1, x_regs[2]);
                            term exit_tuple = term_alloc_tuple(2, &ctx->heap);
                            term_put_tuple_element(exit_tuple, 0, EXIT_ATOM);
                            term_put_tuple_element(exit_tuple, 1, reason_tuple);
                            x_regs[0] = exit_tuple;

                            break;
                        }
                        case LOWERCASE_EXIT_ATOM_INDEX: {
                            // MEMORY_CAN_SHRINK because catch_end is classified as gc in beam_ssa_codegen.erl
                            if (UNLIKELY(memory_ensure_free_with_roots(ctx, TUPLE_SIZE(2), 1, x_regs + 1, MEMORY_CAN_SHRINK) != MEMORY_GC_OK)) {
                                RAISE_ERROR(OUT_OF_MEMORY_ATOM);
                            }
                            term exit_tuple = term_alloc_tuple(2, &ctx->heap);
                            term_put_tuple_element(exit_tuple, 0, EXIT_ATOM);
                            term_put_tuple_element(exit_tuple, 1, x_regs[1]);
                            x_regs[0] = exit_tuple;

                            break;
                        }
                    }
                #endif
                break;
            }

            case OP_BS_ADD: {
                uint32_t fail;
                DECODE_LABEL(fail, pc)
                term src1;
                DECODE_COMPACT_TERM(src1, pc);
                term src2;
                DECODE_COMPACT_TERM(src2, pc);
                uint32_t unit;
                DECODE_LITERAL(unit, pc)
                DEST_REGISTER(dreg);
                DECODE_DEST_REGISTER(dreg, pc);

                #ifdef IMPL_CODE_LOADER
                    TRACE("bs_add/5\n");
                #endif

                #ifdef IMPL_EXECUTE_LOOP
                    VERIFY_IS_INTEGER(src1, "bs_add", 0);
                    VERIFY_IS_INTEGER(src2, "bs_add", 0);
                    avm_int_t src1_val = term_to_int(src1);
                    avm_int_t src2_val = term_to_int(src2);

                    TRACE("bs_add/5, fail=%i src1=%li src2=%li unit=%u dreg=%c%i\n", fail, src1_val, src2_val, (unsigned) unit, T_DEST_REG(dreg));

                    WRITE_REGISTER(dreg, term_from_int((src1_val + src2_val) * unit));
                #endif
                break;
            }

#if MINIMUM_OTP_COMPILER_VERSION <= 24
            case OP_BS_INIT2: {
                uint32_t fail;
                DECODE_LABEL(fail, pc)
                term size;
                DECODE_COMPACT_TERM(size, pc)
                uint32_t words;
                DECODE_LITERAL(words, pc)
                uint32_t live;
                DECODE_LITERAL(live, pc)
                term flags;
                UNUSED(flags);
                DECODE_COMPACT_TERM(flags, pc)

                #ifdef IMPL_CODE_LOADER
                    TRACE("bs_init2/6\n");
                #endif

                #ifdef IMPL_EXECUTE_LOOP
                    VERIFY_IS_INTEGER(size, "bs_init2", 0);
                    avm_int_t size_val = term_to_int(size);

                    TRIM_LIVE_REGS(live);
                    if (UNLIKELY(memory_ensure_free_with_roots(ctx, words + term_binary_heap_size(size_val), live, x_regs, MEMORY_CAN_SHRINK) != MEMORY_GC_OK)) {
                        RAISE_ERROR(OUT_OF_MEMORY_ATOM);
                    }
                    term t = term_create_empty_binary(size_val, &ctx->heap, ctx->global);

                    ctx->bs = t;
                    ctx->bs_offset = 0;
                #endif

                DEST_REGISTER(dreg);
                DECODE_DEST_REGISTER(dreg, pc);

                #ifdef IMPL_EXECUTE_LOOP
                    TRACE("bs_init2/6, fail=%u size=%li words=%u live=%u dreg=%c%i\n", (unsigned) fail, size_val, (unsigned) words, (unsigned) live, T_DEST_REG(dreg));
                    WRITE_REGISTER(dreg, t);
                #endif
                break;
            }

            case OP_BS_INIT_BITS: {
                uint32_t fail;
                DECODE_LABEL(fail, pc)
                term size;
                DECODE_COMPACT_TERM(size, pc)
                uint32_t words;
                DECODE_LITERAL(words, pc)
                uint32_t live;
                DECODE_LITERAL(live, pc)
                uint32_t flags_value;
                DECODE_LITERAL(flags_value, pc)

                #ifdef IMPL_CODE_LOADER
                    TRACE("bs_init_bits/6\n");
                #endif

                #ifdef IMPL_EXECUTE_LOOP
                    VERIFY_IS_INTEGER(size, "bs_init_bits", 0);
                    avm_int_t size_val = term_to_int(size);
                    if (size_val % 8 != 0) {
                        TRACE("bs_init_bits: size_val (%li) is not evenly divisible by 8\n", size_val);
                        RAISE_ERROR(UNSUPPORTED_ATOM);
                    }
                    if (flags_value != 0) {
                        TRACE("bs_init_bits: neither signed nor native or little endian encoding supported.\n");
                        RAISE_ERROR(UNSUPPORTED_ATOM);
                    }

                    TRIM_LIVE_REGS(live);
                    if (UNLIKELY(memory_ensure_free_with_roots(ctx, words + term_binary_heap_size(size_val / 8), live, x_regs, MEMORY_CAN_SHRINK) != MEMORY_GC_OK)) {
                        RAISE_ERROR(OUT_OF_MEMORY_ATOM);
                    }
                    term t = term_create_empty_binary(size_val / 8, &ctx->heap, ctx->global);

                    ctx->bs = t;
                    ctx->bs_offset = 0;
                #endif

                DEST_REGISTER(dreg);
                DECODE_DEST_REGISTER(dreg, pc);

                #ifdef IMPL_EXECUTE_LOOP
                    TRACE("bs_init_bits/6, fail=%i size=%li words=%i live=%u dreg=%c%i\n", fail, size_val, words, (unsigned) live, T_DEST_REG(dreg));
                    WRITE_REGISTER(dreg, t);
                #endif
                break;
            }

            case OP_BS_UTF8_SIZE: {
                uint32_t fail;
                DECODE_LABEL(fail, pc)
                term src;
                DECODE_COMPACT_TERM(src, pc)
                DEST_REGISTER(dreg);
                DECODE_DEST_REGISTER(dreg, pc);
                #ifdef IMPL_CODE_LOADER
                    TRACE("bs_utf8_size/3");
                #endif
                #ifdef IMPL_EXECUTE_LOOP
                    VERIFY_IS_INTEGER(src, "bs_utf8_size/3", 0);
                    avm_int_t src_value = term_to_int(src);
                    TRACE("bs_utf8_size/3 fail=%i src=0x%lx dreg=%c%i\n", fail, (long) src_value, T_DEST_REG(dreg));
                    size_t utf8_size;
                    if (UNLIKELY(!bitstring_utf8_size(src_value, &utf8_size))) {
                        RAISE_ERROR(BADARG_ATOM);
                    }
                    WRITE_REGISTER(dreg, term_from_int(utf8_size));
                #endif
                break;
            }

            case OP_BS_PUT_UTF8: {
                uint32_t fail;
                DECODE_LABEL(fail, pc)
                uint32_t flags;
                DECODE_LITERAL(flags, pc)
                term src;
                DECODE_COMPACT_TERM(src, pc)
                #ifdef IMPL_CODE_LOADER
                    TRACE("bs_put_utf8/3 flags=%x\n", (int) flags);
                    if (flags != 0) {
                        fprintf(stderr, "bs_put_utf8/3 : unsupported flags %x\n", (int) flags);
                        AVM_ABORT();
                    }
                #endif
                #ifdef IMPL_EXECUTE_LOOP
                    VERIFY_IS_INTEGER(src, "bs_put_utf8/3", 0);
                    avm_int_t src_value = term_to_int(src);
                    TRACE("bs_put_utf8/3 flags=%x, src=0x%lx\n", (int) flags, (long) src_value);
                    if (UNLIKELY(!term_is_binary(ctx->bs))) {
                        TRACE("bs_put_utf8/3: Bad state.  ctx->bs is not a binary.\n");
                        RAISE_ERROR(BADARG_ATOM);
                    }
                    if (ctx->bs_offset % 8 != 0) {
                        TRACE("bs_put_utf8/3: Unsupported bit syntax operation.  Writing strings must be byte-aligend.\n");
                        RAISE_ERROR(UNSUPPORTED_ATOM);
                    }
                    size_t byte_size;
                    bool result = bitstring_insert_utf8(ctx->bs, ctx->bs_offset, src_value, &byte_size);
                    if (UNLIKELY(!result)) {
                        TRACE("bs_put_utf8/3: Failed to insert character as utf8 into binary: %i\n", result);
                        RAISE_ERROR(BADARG_ATOM);
                    }
                    ctx->bs_offset += byte_size * 8;
                #endif
                break;
            }
#endif

            case OP_BS_GET_UTF8: {
                uint32_t fail;
                DECODE_LABEL(fail, pc)
                term src;
                DECODE_COMPACT_TERM(src, pc);
                term arg2;
                DECODE_COMPACT_TERM(arg2, pc);
                term arg3;
                DECODE_COMPACT_TERM(arg3, pc);
                DEST_REGISTER(dreg);
                DECODE_DEST_REGISTER(dreg, pc);

                #ifdef IMPL_CODE_LOADER
                    TRACE("bs_get_utf8/5\n");
                #endif

                #ifdef IMPL_EXECUTE_LOOP
                    TRACE("bs_get_utf8/5, fail=%i src=0x%lx arg2=0x%lx arg3=0x%lx dreg=%c%i\n", fail, src, arg2, arg3, T_DEST_REG(dreg));

<<<<<<< HEAD
                    VERIFY_IS_MATCH_STATE(src, "bs_get_utf8", 0);
=======
                    assert(term_is_match_state(src));
>>>>>>> 040f33d3

                    term src_bin = term_get_match_state_binary(src);
                    avm_int_t offset_bits = term_get_match_state_offset(src);

                    uint32_t val = 0;
                    size_t out_size = 0;
                    bool is_valid = bitstring_match_utf8(src_bin, (size_t) offset_bits, &val, &out_size);

                    if (!is_valid) {
                        pc = mod->labels[fail];
                    } else {
                        term_set_match_state_offset(src, offset_bits + (out_size * 8));
                        WRITE_REGISTER(dreg, term_from_int(val));
                    }
                #endif

                break;
            }

            case OP_BS_SKIP_UTF8: {
                uint32_t fail;
                DECODE_LABEL(fail, pc)
                term src;
                DECODE_COMPACT_TERM(src, pc);
                term arg2;
                DECODE_COMPACT_TERM(arg2, pc);
                term arg3;
                DECODE_COMPACT_TERM(arg3, pc);

                #ifdef IMPL_CODE_LOADER
                    TRACE("bs_skip_utf8/4\n");
                #endif

                #ifdef IMPL_EXECUTE_LOOP
                    TRACE("bs_skip_utf8/4, fail=%i src=0x%lx arg2=0x%lx arg3=0x%lx\n", fail, src, arg2, arg3);

<<<<<<< HEAD
                    VERIFY_IS_MATCH_STATE(src, "bs_get_utf8", 0);
=======
                    assert(term_is_match_state(src));
>>>>>>> 040f33d3

                    term src_bin = term_get_match_state_binary(src);
                    avm_int_t offset_bits = term_get_match_state_offset(src);

                    uint32_t c = 0;
                    size_t out_size = 0;
                    bool is_valid = bitstring_match_utf8(src_bin, (size_t) offset_bits, &c, &out_size);

                    if (!is_valid) {
                        pc = mod->labels[fail];
                    } else {
                        term_set_match_state_offset(src, offset_bits + (out_size * 8));
                    }
                #endif

                break;
            }

#if MINIMUM_OTP_COMPILER_VERSION <= 24
            case OP_BS_UTF16_SIZE: {
                uint32_t fail;
                DECODE_LABEL(fail, pc)
                term src;
                DECODE_COMPACT_TERM(src, pc)
                DEST_REGISTER(dreg);
                DECODE_DEST_REGISTER(dreg, pc);
                #ifdef IMPL_CODE_LOADER
                    TRACE("bs_utf16_size/3");
                #endif
                #ifdef IMPL_EXECUTE_LOOP
                    VERIFY_IS_INTEGER(src, "bs_utf16_size/3", 0);
                    avm_int_t src_value = term_to_int(src);
                    TRACE("bs_utf16_size/3 fail=%i src=0x%lx dreg=%c%i\n", fail, (long) src_value, T_DEST_REG(dreg));
                    size_t utf16_size;
                    if (UNLIKELY(!bitstring_utf16_size(src_value, &utf16_size))) {
                        RAISE_ERROR(BADARG_ATOM);
                    }
                    WRITE_REGISTER(dreg, term_from_int(utf16_size));
                #endif
                break;
            }

            case OP_BS_PUT_UTF16: {
                uint32_t fail;
                DECODE_LABEL(fail, pc)
                uint32_t flags;
                DECODE_LITERAL(flags, pc)
                term src;
                DECODE_COMPACT_TERM(src, pc)
                #ifdef IMPL_CODE_LOADER
                    TRACE("bs_put_utf16/3 flags=%x\n", (int) flags);
                    if (flags != 0 && flags != LittleEndianInteger && flags != NativeEndianInteger) {
                        fprintf(stderr, "bs_put_utf16/3 : unsupported flags %x\n", (int) flags);
                        AVM_ABORT();
                    }
                #endif
                #ifdef IMPL_EXECUTE_LOOP
                    VERIFY_IS_INTEGER(src, "bs_put_utf16/3", 0);
                    avm_int_t src_value = term_to_int(src);
                    TRACE("bs_put_utf16/3 flags=%x, src=0x%lx\n", (int) flags, src_value);
                    if (UNLIKELY(!term_is_binary(ctx->bs))) {
                        TRACE("bs_put_utf16: Bad state.  ctx->bs is not a binary.\n");
                        RAISE_ERROR(BADARG_ATOM);
                    }
                    if (ctx->bs_offset % 8 != 0) {
                        TRACE("bs_put_utf16: Unsupported bit syntax operation.  Writing strings must be byte-aligend.\n");
                        RAISE_ERROR(UNSUPPORTED_ATOM);
                    }
                    size_t byte_size;
                    bool result = bitstring_insert_utf16(ctx->bs, ctx->bs_offset, src_value, flags, &byte_size);
                    if (UNLIKELY(!result)) {
                        TRACE("bs_put_utf8/3: Failed to insert character as utf8 into binary: %i\n", result);
                        RAISE_ERROR(BADARG_ATOM);
                    }
                    ctx->bs_offset += byte_size * 8;
                #endif
                break;
            }
#endif

            case OP_BS_GET_UTF16: {
                uint32_t fail;
                DECODE_LABEL(fail, pc)
                term src;
                DECODE_COMPACT_TERM(src, pc);
                term arg2;
                DECODE_COMPACT_TERM(arg2, pc);
                uint32_t flags_value;
                DECODE_LITERAL(flags_value, pc);
                DEST_REGISTER(dreg);
                DECODE_DEST_REGISTER(dreg, pc);

                #ifdef IMPL_CODE_LOADER
                    TRACE("bs_get_utf16/5\n");
                #endif

                #ifdef IMPL_EXECUTE_LOOP
                    TRACE("bs_get_utf16/5, fail=%i src=0x%lx arg2=0x%lx flags=0x%"PRIu32" dreg=%c%i\n", fail, src, arg2, flags_value, T_DEST_REG(dreg));

<<<<<<< HEAD
                    VERIFY_IS_MATCH_STATE(src, "bs_get_utf16", 0);
=======
                    assert(term_is_match_state(src));
>>>>>>> 040f33d3

                    term src_bin = term_get_match_state_binary(src);
                    avm_int_t offset_bits = term_get_match_state_offset(src);

                    int32_t val = 0;
                    size_t out_size = 0;
                    bool is_valid = bitstring_match_utf16(src_bin, (size_t) offset_bits, &val, &out_size, flags_value);

                    if (!is_valid) {
                        pc = mod->labels[fail];
                    } else {
                        term_set_match_state_offset(src, offset_bits + (out_size * 8));
                        WRITE_REGISTER(dreg, term_from_int(val));
                    }
                #endif

                break;
            }

            case OP_BS_SKIP_UTF16: {
                uint32_t fail;
                DECODE_LABEL(fail, pc)
                term src;
                DECODE_COMPACT_TERM(src, pc);
                term arg2;
                DECODE_COMPACT_TERM(arg2, pc);
                term flags;
                DECODE_LITERAL(flags, pc);

                #ifdef IMPL_CODE_LOADER
                    TRACE("bs_skip_utf16/5\n");
                #endif

                #ifdef IMPL_EXECUTE_LOOP
                    TRACE("bs_skip_utf16/5, fail=%i src=0x%lx arg2=0x%lx flags=0x%lx\n", fail, src, arg2, flags);

<<<<<<< HEAD
                    VERIFY_IS_MATCH_STATE(src, "bs_skip_utf16", 0);
=======
                    assert(term_is_match_state(src));
>>>>>>> 040f33d3

                    term src_bin = term_get_match_state_binary(src);
                    avm_int_t offset_bits = term_get_match_state_offset(src);

                    int32_t val = 0;
                    size_t out_size = 0;
                    bool is_valid = bitstring_match_utf16(src_bin, (size_t) offset_bits, &val, &out_size, flags);

                    if (!is_valid) {
                        pc = mod->labels[fail];
                    } else {
                        term_set_match_state_offset(src, offset_bits + (out_size * 8));
                    }
                #endif

                break;
            }

#if MINIMUM_OTP_COMPILER_VERSION <= 24
            case OP_BS_PUT_UTF32: {
                uint32_t fail;
                DECODE_LABEL(fail, pc)
                uint32_t flags;
                DECODE_LITERAL(flags, pc)
                term src;
                DECODE_COMPACT_TERM(src, pc)
                #ifdef IMPL_CODE_LOADER
                    TRACE("bs_put_utf32/3 flags=%x\n", (int) flags);
                    if (flags != 0 && flags != LittleEndianInteger && flags != NativeEndianInteger) {
                        fprintf(stderr, "bs_put_utf32/3 : unsupported flags %x\n", (int) flags);
                        AVM_ABORT();
                    }
                #endif
                #ifdef IMPL_EXECUTE_LOOP
                    VERIFY_IS_INTEGER(src, "bs_put_utf32/3", 0);
                    avm_int_t src_value = term_to_int(src);
                    TRACE("bs_put_utf32/3 flags=%x, src=0x%lx\n", (int) flags, (long) src_value);
                    if (UNLIKELY(!term_is_binary(ctx->bs))) {
                        TRACE("bs_put_utf32/3: Bad state.  ctx->bs is not a binary.\n");
                        RAISE_ERROR(BADARG_ATOM);
                    }
                    if (ctx->bs_offset % 8 != 0) {
                        TRACE("bs_put_utf32/3: Unsupported bit syntax operation.  Writing strings must be byte-aligend.\n");
                        RAISE_ERROR(UNSUPPORTED_ATOM);
                    }
                    bool result = bitstring_insert_utf32(ctx->bs, ctx->bs_offset, src_value, flags);
                    if (UNLIKELY(!result)) {
                        TRACE("bs_put_utf32/3: Failed to insert integer into binary: %i\n", result);
                        RAISE_ERROR(BADARG_ATOM);
                    }
                    ctx->bs_offset += 4 * 8;
                #endif
                break;
            }
#endif

            case OP_BS_GET_UTF32: {
                uint32_t fail;
                DECODE_LABEL(fail, pc)
                term src;
                DECODE_COMPACT_TERM(src, pc);
                term arg2;
                DECODE_COMPACT_TERM(arg2, pc);
                uint32_t flags_value;
                DECODE_LITERAL(flags_value, pc);
                DEST_REGISTER(dreg);
                DECODE_DEST_REGISTER(dreg, pc);

                #ifdef IMPL_CODE_LOADER
                    TRACE("bs_get_utf32/5\n");
                #endif

                #ifdef IMPL_EXECUTE_LOOP
                    TRACE("bs_get_utf32/5, fail=%i src=0x%lx arg2=0x%lx flags=0x%"PRIu32" dreg=%c%i\n", fail, src, arg2, flags_value, T_DEST_REG(dreg));

<<<<<<< HEAD
                    VERIFY_IS_MATCH_STATE(src, "bs_get_utf32", 0);
=======
                    assert(term_is_match_state(src));
>>>>>>> 040f33d3

                    term src_bin = term_get_match_state_binary(src);
                    avm_int_t offset_bits = term_get_match_state_offset(src);

                    int32_t val = 0;
                    bool is_valid = bitstring_match_utf32(src_bin, (size_t) offset_bits, &val, flags_value);

                    if (!is_valid) {
                        pc = mod->labels[fail];
                    } else {
                        term_set_match_state_offset(src, offset_bits + 32);
                        WRITE_REGISTER(dreg, term_from_int(val));
                    }
                #endif

                break;
            }

            case OP_BS_SKIP_UTF32: {
                uint32_t fail;
                DECODE_LABEL(fail, pc)
                term src;
                DECODE_COMPACT_TERM(src, pc);
                term arg2;
                DECODE_COMPACT_TERM(arg2, pc);
                term flags;
                DECODE_LITERAL(flags, pc);

                #ifdef IMPL_CODE_LOADER
                    TRACE("bs_skip_utf32/5\n");
                #endif

                #ifdef IMPL_EXECUTE_LOOP
                    TRACE("bs_skip_utf32/5, fail=%i src=0x%lx arg2=0x%lx flags=0x%lx\n", fail, src, arg2, flags);

<<<<<<< HEAD
                    VERIFY_IS_MATCH_STATE(src, "bs_skip_utf32", 0);
=======
                    assert(term_is_match_state(src));
>>>>>>> 040f33d3

                    term src_bin = term_get_match_state_binary(src);
                    avm_int_t offset_bits = term_get_match_state_offset(src);

                    int32_t val = 0;
                    bool is_valid = bitstring_match_utf32(src_bin, (size_t) offset_bits, &val, flags);

                    if (!is_valid) {
                        pc = mod->labels[fail];
                    } else {
                        term_set_match_state_offset(src, offset_bits + 32);
                    }
                #endif

                break;
            }

            case OP_BS_INIT_WRITABLE: {

                TRACE("bs_init_writable/0\n");

                #ifdef IMPL_EXECUTE_LOOP
                    if (UNLIKELY(memory_ensure_free_opt(ctx, term_binary_heap_size(0), MEMORY_CAN_SHRINK) != MEMORY_GC_OK)) {
                        RAISE_ERROR(OUT_OF_MEMORY_ATOM);
                    }
                    term t = term_create_empty_binary(0, &ctx->heap, ctx->global);

                    ctx->bs = t;
                    ctx->bs_offset = 0;
                    x_regs[0] = t;
                #endif
                break;
            }

#if MINIMUM_OTP_COMPILER_VERSION <= 24
            case OP_BS_APPEND: {
                uint32_t fail;
                DECODE_LABEL(fail, pc)
                term size;
                DECODE_COMPACT_TERM(size, pc)
                term extra;
                UNUSED(extra);
                DECODE_COMPACT_TERM(extra, pc)
                uint32_t live;
                UNUSED(live);
                DECODE_LITERAL(live, pc);
                uint32_t unit;
                DECODE_LITERAL(unit, pc);
                term src;
                DECODE_COMPACT_TERM(src, pc)
                term flags;
                UNUSED(flags);
                DECODE_COMPACT_TERM(flags, pc)

                #ifdef IMPL_CODE_LOADER
                    TRACE("bs_append/8\n");
                #endif

                #ifdef IMPL_EXECUTE_LOOP
                    VERIFY_IS_BINARY(src, "bs_append", 0);
                    VERIFY_IS_INTEGER(size, "bs_append", 0);
                    VERIFY_IS_INTEGER(extra, "bs_append", 0);
                    avm_int_t size_val = term_to_int(size);
                    avm_int_t extra_val = term_to_int(extra);

                    if (size_val % 8 != 0) {
                        TRACE("bs_append: size_val (%li) is not evenly divisible by 8\n", size_val);
                        RAISE_ERROR(UNSUPPORTED_ATOM);
                    }
                    if (unit != 8) {
                        TRACE("bs_append: unit is not equal to 8; unit=%u\n", (unsigned) unit);
                        RAISE_ERROR(UNSUPPORTED_ATOM);
                    }

                    size_t src_size = term_binary_size(src);
                    TRIM_LIVE_REGS(live);
                    // there is always room for a MAX_REG + 1 register, used as working register
                    x_regs[live] = src;
                    // TODO: further investigate extra_val
                    if (UNLIKELY(memory_ensure_free_with_roots(ctx, src_size + term_binary_heap_size(size_val / 8) + extra_val, live + 1, x_regs, MEMORY_CAN_SHRINK) != MEMORY_GC_OK)) {
                        RAISE_ERROR(OUT_OF_MEMORY_ATOM);
                    }
                #endif

                DEST_REGISTER(dreg);
                DECODE_DEST_REGISTER(dreg, pc);
                
                #ifdef IMPL_EXECUTE_LOOP
                    TRACE("bs_append/8, fail=%u size=%li unit=%u src=0x%lx dreg=%c%i\n", (unsigned) fail, size_val, (unsigned) unit, src, T_DEST_REG(dreg));
                    src = x_regs[live];
                    term t = term_create_empty_binary(src_size + size_val / 8, &ctx->heap, ctx->global);
                    memcpy((void *) term_binary_data(t), (void *) term_binary_data(src), src_size);

                    ctx->bs = t;
                    ctx->bs_offset = src_size * 8;

                    WRITE_REGISTER(dreg, t);
                #endif
                break;
            }

            case OP_BS_PRIVATE_APPEND: {
                uint32_t fail;
                DECODE_LABEL(fail, pc)
                term size;
                DECODE_COMPACT_TERM(size, pc)
                uint32_t unit;
                DECODE_LITERAL(unit, pc);
                term src;
                #ifdef IMPL_EXECUTE_LOOP
                    const uint8_t *src_pc = pc;
                #endif
                DECODE_COMPACT_TERM(src, pc)
                term flags;
                UNUSED(flags);
                DECODE_COMPACT_TERM(flags, pc)

                #ifdef IMPL_CODE_LOADER
                    TRACE("bs_private_append/6\n");
                #endif

                #ifdef IMPL_EXECUTE_LOOP
                    VERIFY_IS_BINARY(src, "bs_private_append", 0);
                    VERIFY_IS_INTEGER(size, "bs_private_append", 0);
                    avm_int_t size_val = term_to_int(size);

                    if (size_val % 8 != 0) {
                        TRACE("bs_private_append: size_val (%li) is not evenly divisible by 8\n", (long int) size_val);
                        RAISE_ERROR(UNSUPPORTED_ATOM);
                    }
                    // TODO: further investigate unit.
                    // We currently do not support unaligned binaries, unit seems to be equal to 1 binary comprehensions
                    size_t src_size = term_binary_size(src);
                    if (UNLIKELY(memory_ensure_free_opt(ctx, src_size + term_binary_heap_size(size_val / 8), MEMORY_CAN_SHRINK) != MEMORY_GC_OK)) {
                        RAISE_ERROR(OUT_OF_MEMORY_ATOM);
                    }
                    DECODE_COMPACT_TERM(src, src_pc)
                    term t = term_create_empty_binary(src_size + size_val / 8, &ctx->heap, ctx->global);
                    memcpy((void *) term_binary_data(t), (void *) term_binary_data(src), src_size);

                    ctx->bs = t;
                    ctx->bs_offset = src_size * 8;
                #endif

                DEST_REGISTER(dreg);
                DECODE_DEST_REGISTER(dreg, pc);

                #ifdef IMPL_EXECUTE_LOOP
                    TRACE("bs_private_append/6, fail=%u size=%li unit=%u src=0x%lx dreg=%c%i\n", (unsigned) fail, size_val, (unsigned) unit, src, T_DEST_REG(dreg));
                    WRITE_REGISTER(dreg, t);
                #endif
                break;
            }

            case OP_BS_PUT_INTEGER: {
                uint32_t fail;
                DECODE_LABEL(fail, pc)
                term size;
                DECODE_COMPACT_TERM(size, pc)
                uint32_t unit;
                DECODE_LITERAL(unit, pc);
                uint32_t flags_value;
                DECODE_LITERAL(flags_value, pc)
                term src;
                DECODE_COMPACT_TERM(src, pc);

                #ifdef IMPL_CODE_LOADER
                    TRACE("bs_put_integer/5\n");
                #endif

                #ifdef IMPL_EXECUTE_LOOP
                    VERIFY_IS_ANY_INTEGER(src, "bs_put_integer", 0);
                    VERIFY_IS_INTEGER(size, "bs_put_integer", 0);

                    avm_int64_t src_value = term_maybe_unbox_int64(src);
                    avm_int_t size_value = term_to_int(size);

                    TRACE("bs_put_integer/5, fail=%u size=%li unit=%u flags=%x src=%i\n", (unsigned) fail, size_value, (unsigned) unit, (int) flags_value, (unsigned int) src_value);

                    bool result = bitstring_insert_integer(ctx->bs, ctx->bs_offset, src_value, size_value * unit, flags_value);
                    if (UNLIKELY(!result)) {
                        TRACE("bs_put_integer: Failed to insert integer into binary\n");
                        RAISE_ERROR(BADARG_ATOM);
                    }

                    ctx->bs_offset += size_value * unit;
                #endif
                break;
            }

            case OP_BS_PUT_BINARY: {
                uint32_t fail;
                DECODE_LABEL(fail, pc)
                term size;
                DECODE_COMPACT_TERM(size, pc)
                uint32_t unit;
                DECODE_LITERAL(unit, pc);
                uint32_t flags_value;
                DECODE_LITERAL(flags_value, pc)
                term src;
                DECODE_COMPACT_TERM(src, pc);

                #ifdef IMPL_CODE_LOADER
                    TRACE("bs_put_binary/5\n");
                #endif

                #ifdef IMPL_EXECUTE_LOOP
                    VERIFY_IS_BINARY(src, "bs_put_binary", 0);
                    unsigned long size_val = 0;
                    if (term_is_integer(size)) {
                        avm_int_t bit_size = term_to_int(size) * unit;
                        if (bit_size % 8 != 0) {
                            TRACE("bs_put_binary: Bit size must be evenly divisible by 8.\n");
                            RAISE_ERROR(UNSUPPORTED_ATOM);
                        }
                        size_val = bit_size / 8;
                    } else if (size == ALL_ATOM) {
                        size_val = term_binary_size(src);
                    } else {
                        TRACE("bs_put_binary: Unsupported size term type in put binary: %p\n", (void *) size);
                        RAISE_ERROR(BADARG_ATOM);
                    }
                    if (size_val > term_binary_size(src)) {
                        TRACE("bs_put_binary: binary data size (%li) larger than source binary size (%li)\n", size_val, term_binary_size(src));
                        RAISE_ERROR(BADARG_ATOM);
                    }
                    if (flags_value != 0) {
                        TRACE("bs_put_binary: neither signed nor native or little endian encoding supported.\n");
                        RAISE_ERROR(UNSUPPORTED_ATOM);
                    }

                    if (ctx->bs_offset % 8 != 0) {
                        TRACE("bs_put_binary: Unsupported bit syntax operation.  Writing binaries must be byte-aligend.\n");
                        RAISE_ERROR(UNSUPPORTED_ATOM);
                    }

                    TRACE("bs_put_binary/5, fail=%u size=%li unit=%u flags=%x src=0x%x\n", (unsigned) fail, size_val, (unsigned) unit, (int) flags_value, (unsigned int) src);

                    int result = term_bs_insert_binary(ctx->bs, ctx->bs_offset, src, size_val);
                    if (UNLIKELY(result)) {
                        TRACE("bs_put_binary: Failed to insert binary into binary: %i\n", result);
                        RAISE_ERROR(BADARG_ATOM);
                    }
                    ctx->bs_offset += 8 * size_val;
                #endif
                break;
            }

            case OP_BS_PUT_STRING: {
                uint32_t size;
                DECODE_LITERAL(size, pc);
                uint32_t offset;
                DECODE_LITERAL(offset, pc);

                #ifdef IMPL_CODE_LOADER
                    TRACE("bs_put_string/2\n");
                #endif

                #ifdef IMPL_EXECUTE_LOOP
                    if (UNLIKELY(!term_is_binary(ctx->bs))) {
                        TRACE("bs_put_string: Bad state.  ctx->bs is not a binary.\n");
                        RAISE_ERROR(BADARG_ATOM);
                    }

                    TRACE("bs_put_string/2, size=%u offset=%u\n", size, offset);

                    size_t remaining = 0;
                    const uint8_t *str = module_get_str(mod, offset, &remaining);
                    if (IS_NULL_PTR(str)) {
                        TRACE("bs_put_string: Bad offset in strings table.\n");
                        RAISE_ERROR(BADARG_ATOM);
                    }

                    size_t size_in_bits = size * 8;
                    uint8_t *dst = (uint8_t *) term_binary_data(ctx->bs);
                    bitstring_copy_bits(dst, ctx->bs_offset, str, size_in_bits);
                    ctx->bs_offset += size_in_bits;
                #endif
                break;
            }
#endif

#if MINIMUM_OTP_COMPILER_VERSION <= 21
            case OP_BS_START_MATCH2: {
                uint32_t fail;
                DECODE_LABEL(fail, pc)
                term src;
                DECODE_COMPACT_TERM(src, pc);
                uint32_t live;
                DECODE_LITERAL(live, pc);
                term slots_term;
                DECODE_COMPACT_TERM(slots_term, pc);
                #ifdef IMPL_EXECUTE_LOOP
                    int slots = term_to_int(slots_term);

                    TRIM_LIVE_REGS(live);
                    // MEMORY_CAN_SHRINK because bs_start_match is classified as gc in beam_ssa_codegen.erl
                    x_regs[live] = src;
                    if (memory_ensure_free_with_roots(ctx, TERM_BOXED_BIN_MATCH_STATE_SIZE + slots, live + 1, x_regs, MEMORY_CAN_SHRINK) != MEMORY_GC_OK) {
                        RAISE_ERROR(OUT_OF_MEMORY_ATOM);
                    }
                    src = x_regs[live];
                #endif

                DEST_REGISTER(dreg);
                DECODE_DEST_REGISTER(dreg, pc);

                #ifdef IMPL_CODE_LOADER
                    TRACE("bs_start_match2/5\n");
                #endif

                #ifdef IMPL_EXECUTE_LOOP
                    TRACE("bs_start_match2/5, fail=%i src=0x%lx live=%u arg3=0x%lx dreg=%c%i\n", fail, src, (unsigned) live, slots_term, T_DEST_REG(dreg));
                    if (!(term_is_binary(src) || term_is_match_state(src))) {
                        WRITE_REGISTER(dreg, src);
                        pc = mod->labels[fail];
                    } else {
                        term match_state = term_alloc_bin_match_state(src, slots, &ctx->heap);

                        WRITE_REGISTER(dreg, match_state);
                    }
                #endif
                break;
            }
#endif

#if MAXIMUM_OTP_COMPILER_VERSION >= 22
            case OP_BS_START_MATCH3: {
                uint32_t fail;
                DECODE_LABEL(fail, pc)
                term src;
                DECODE_COMPACT_TERM(src, pc);
                uint32_t live;
                DECODE_LITERAL(live, pc);
                GC_SAFE_DEST_REGISTER(dreg);
                DECODE_DEST_REGISTER_GC_SAFE(dreg, pc);

                #ifdef IMPL_CODE_LOADER
                    TRACE("bs_start_match3/4\n");
                #endif

                #ifdef IMPL_EXECUTE_LOOP
                    // MEMORY_CAN_SHRINK because bs_start_match is classified as gc in beam_ssa_codegen.erl
                    TRIM_LIVE_REGS(live);
                    x_regs[live] = src;
                    if (memory_ensure_free_with_roots(ctx, TERM_BOXED_BIN_MATCH_STATE_SIZE, live + 1, x_regs, MEMORY_CAN_SHRINK) != MEMORY_GC_OK) {
                        RAISE_ERROR(OUT_OF_MEMORY_ATOM);
                    }
                    src = x_regs[live];
                    TRACE("bs_start_match3/4, fail=%i src=0x%lx live=%u dreg=%c%i\n", fail, src, live, T_DEST_REG_GC_SAFE(dreg));
                    if (!(term_is_binary(src) || term_is_match_state(src))) {
                        pc = mod->labels[fail];
                    } else {
                        term match_state = term_alloc_bin_match_state(src, 0, &ctx->heap);

                        WRITE_REGISTER_GC_SAFE(dreg, match_state);
                    }
                #endif
                break;
            }

            case OP_BS_GET_POSITION: {
                term src;
                DECODE_COMPACT_TERM(src, pc);
                DEST_REGISTER(dreg);
                DECODE_DEST_REGISTER(dreg, pc);
                // TODO: determine why we're not GC-ing here as we have live
                uint32_t live;
                UNUSED(live);
                DECODE_LITERAL(live, pc);

                #ifdef IMPL_CODE_LOADER
                    TRACE("bs_get_position/3\n");
                #endif

                #ifdef IMPL_EXECUTE_LOOP
                    VERIFY_IS_MATCH_STATE(src, "bs_get_position", 0);

                    TRACE("bs_get_position/3 src=0x%lx dreg=%c%i live=%u\n", src, T_DEST_REG(dreg), live);

                    avm_int_t offset = term_get_match_state_offset(src);
                    term offset_term = term_from_int(offset);

                    WRITE_REGISTER(dreg, offset_term);
                #endif
                break;
            }

            case OP_BS_GET_TAIL: {
                term src;
                DECODE_COMPACT_TERM(src, pc);
                GC_SAFE_DEST_REGISTER(dreg);
                DECODE_DEST_REGISTER_GC_SAFE(dreg, pc);
                uint32_t live;
                DECODE_LITERAL(live, pc);

                #ifdef IMPL_CODE_LOADER
                    TRACE("bs_get_tail/3\n");
                #endif

                #ifdef IMPL_EXECUTE_LOOP
                    VERIFY_IS_MATCH_STATE(src, "bs_get_tail", 0);

                    avm_int_t bs_offset = term_get_match_state_offset(src);
                    term bs_bin = term_get_match_state_binary(src);

                    TRACE("bs_get_tail/3 src=0x%lx dreg=%c%i live=%u\n", src, T_DEST_REG_GC_SAFE(dreg), live);
                    if (bs_offset == 0) {

                        WRITE_REGISTER_GC_SAFE(dreg, bs_bin);

                    } else {
                        if (bs_offset % 8 != 0) {
                            TRACE("bs_get_tail: Unsupported alignment.\n");
                            RAISE_ERROR(UNSUPPORTED_ATOM);
                        } else {
                            size_t start_pos = bs_offset / 8;
                            size_t src_size = term_binary_size(bs_bin);
                            size_t new_bin_size = src_size - start_pos;
                            size_t heap_size = term_sub_binary_heap_size(bs_bin, src_size - start_pos);

                            TRIM_LIVE_REGS(live);
                            x_regs[live] = src;
                            if (UNLIKELY(memory_ensure_free_with_roots(ctx, heap_size, live + 1, x_regs, MEMORY_CAN_SHRINK) != MEMORY_GC_OK)) {
                                RAISE_ERROR(OUT_OF_MEMORY_ATOM);
                            }
                            src = x_regs[live];
                            bs_bin = term_get_match_state_binary(src);
                            term t = term_maybe_create_sub_binary(bs_bin, start_pos, new_bin_size, &ctx->heap, ctx->global);
                            WRITE_REGISTER_GC_SAFE(dreg, t);

                        }
                    }
                #endif
                break;
            }

            case OP_BS_SET_POSITION: {
                term src;
                DECODE_COMPACT_TERM(src, pc);
                term pos;
                DECODE_COMPACT_TERM(pos, pc);

                #ifdef IMPL_CODE_LOADER
                    TRACE("bs_set_position/2\n");
                #endif

                #ifdef IMPL_EXECUTE_LOOP
                    VERIFY_IS_MATCH_STATE(src, "bs_set_position", 0);
                    VERIFY_IS_INTEGER(pos, "bs_set_position", 0);

                    avm_int_t pos_val = term_to_int(pos);
                    TRACE("bs_set_position/2 src=0x%lx pos=%li\n", src, pos_val);
                    term_set_match_state_offset(src,  pos_val);
                #endif
                break;
            }
#endif

            case OP_BS_MATCH_STRING: {
                uint32_t fail;
                DECODE_LABEL(fail, pc)
                term src;
                DECODE_COMPACT_TERM(src, pc);
                uint32_t bits;
                DECODE_LITERAL(bits, pc);
                uint32_t offset;
                DECODE_LITERAL(offset, pc);

                #ifdef IMPL_CODE_LOADER
                    TRACE("bs_match_string/5\n");
                #endif

                #ifdef IMPL_EXECUTE_LOOP
                    VERIFY_IS_MATCH_STATE(src, "bs_match_string", 0);

                    avm_int_t bs_offset = term_get_match_state_offset(src);
                    term bs_bin = term_get_match_state_binary(src);

                    TRACE("bs_match_string/4, fail=%u src=%p bits=%u offset=%u\n", (unsigned) fail, (void *) src, (unsigned) bits, (unsigned) offset);

                    size_t remaining = 0;
                    const uint8_t *str = module_get_str(mod, offset, &remaining);
                    if (IS_NULL_PTR(str)) {
                        TRACE("bs_match_string: Bad offset in strings table.\n");
                        RAISE_ERROR(BADARG_ATOM);
                    }

                    if (term_binary_size(bs_bin) * 8 - bs_offset < MIN(remaining * 8, bits)) {
                        TRACE("bs_match_string: failed to match (binary is shorter)\n");
                        JUMP_TO_ADDRESS(mod->labels[fail]);
                    } else {
                        if (bits % 8 == 0 && bs_offset % 8 == 0) {
                            avm_int_t bytes = bits / 8;
                            avm_int_t byte_offset = bs_offset / 8;

                            if (memcmp(term_binary_data(bs_bin) + byte_offset, str, MIN(remaining, (unsigned int) bytes)) != 0) {
                                TRACE("bs_match_string: failed to match\n");
                                JUMP_TO_ADDRESS(mod->labels[fail]);
                            } else {
                                term_set_match_state_offset(src, bs_offset + bits);
                            }
                        } else {
                            // Compare unaligned bits
                            const uint8_t *bs_str = (const uint8_t *) term_binary_data(bs_bin) + (bs_offset / 8);
                            uint8_t bin_bit_offset = 7 - (bs_offset - (8 *(bs_offset / 8)));
                            uint8_t str_bit_offset = 7;
                            size_t remaining_bits = bits;
                            while (remaining_bits > 0) {
                                uint8_t str_ch = *str;
                                uint8_t bin_ch = *bs_str;
                                uint8_t str_ch_bit = (str_ch >> str_bit_offset) & 1;
                                uint8_t bin_ch_bit = (bin_ch >> bin_bit_offset) & 1;
                                if (str_ch_bit ^ bin_ch_bit) {
                                    TRACE("bs_match_string: failed to match\n");
                                    JUMP_TO_ADDRESS(mod->labels[fail]);
                                    break;
                                }
                                if (str_bit_offset) {
                                    str_bit_offset--;
                                } else {
                                    str_bit_offset = 7;
                                    str++;
                                }
                                if (bin_bit_offset) {
                                    bin_bit_offset--;
                                } else {
                                    bin_bit_offset = 7;
                                    bs_str++;
                                }
                                remaining_bits--;
                            }
                            if (remaining_bits == 0) {
                                term_set_match_state_offset(src, bs_offset + bits);
                            }
                        }
                    }
                #endif
                break;
            }

#if MINIMUM_OTP_COMPILER_VERSION <= 21
            case OP_BS_SAVE2: {
                term src;
                DECODE_COMPACT_TERM(src, pc);
                term index = 0;
                DECODE_COMPACT_TERM(index, pc);

                #ifdef IMPL_CODE_LOADER
                    TRACE("bs_save2/2\n");
                #endif

                #ifdef IMPL_EXECUTE_LOOP
                    VERIFY_IS_MATCH_STATE(src, "bs_save2", 0);

                    avm_int_t index_val;
                    if (index == START_ATOM) {
                        // TODO: not sure if 'start' is used anytime in generated code
                        term_match_state_save_start_offset(src);
                    } else if (term_is_integer(index)) {
                        index_val = term_to_int(index);
                        term_match_state_save_offset(src, index_val);
                    } else {
                        AVM_ABORT();
                    }

                    TRACE("bs_save2/2, src=0x%lx pos=%li\n", src, index == START_ATOM ? -1 : index_val);
                #endif
                break;
            }

            case OP_BS_RESTORE2: {
                term src;
                DECODE_COMPACT_TERM(src, pc);
                term index = 0;
                DECODE_COMPACT_TERM(index, pc);

                #ifdef IMPL_CODE_LOADER
                    TRACE("bs_restore2/5\n");
                #endif

                #ifdef IMPL_EXECUTE_LOOP
                    VERIFY_IS_MATCH_STATE(src, "bs_restore2", 0);

                    avm_int_t index_val;
                    if (index == START_ATOM) {
                        term_match_state_restore_start_offset(src);
                    } else if (term_is_integer(index)) {
                        index_val = term_to_int(index);
                        term_match_state_restore_offset(src, index_val);
                    } else {
                        AVM_ABORT();
                    }

                    TRACE("bs_restore2/2, src=0x%lx pos=%li\n", src, index == START_ATOM ? -1 : index_val);
                #endif
                break;
            }
#endif

            case OP_BS_SKIP_BITS2: {
                uint32_t fail;
                DECODE_LABEL(fail, pc)
                term src;
                DECODE_COMPACT_TERM(src, pc);
                term size;
                DECODE_COMPACT_TERM(size, pc);
                uint32_t unit;
                DECODE_LITERAL(unit, pc);
                uint32_t flags_value;
                DECODE_LITERAL(flags_value, pc)

                #ifdef IMPL_CODE_LOADER
                    TRACE("bs_skip_bits2/5\n");
                #endif

                #ifdef IMPL_EXECUTE_LOOP
                    VERIFY_IS_MATCH_STATE(src, "bs_skip_bits2", 0);
                    VERIFY_IS_INTEGER(size, "bs_skip_bits2", 0);
                    if (flags_value != 0) {
                        TRACE("bs_skip_bits2: neither signed nor native or little endian encoding supported.\n");
                        RAISE_ERROR(UNSUPPORTED_ATOM);
                    }
                    avm_int_t size_val = term_to_int(size);

                    TRACE("bs_skip_bits2/5, fail=%u src=%p size=0x%lx unit=%u flags=%x\n", (unsigned) fail, (void *) src, (unsigned long) size_val, (unsigned) unit, (int) flags_value);

                    size_t increment = size_val * unit;
                    avm_int_t bs_offset = term_get_match_state_offset(src);
                    term bs_bin = term_get_match_state_binary(src);
                    if ((bs_offset + increment) > term_binary_size(bs_bin) * 8) {
                        TRACE("bs_skip_bits2: Insufficient capacity to skip bits: %lu, inc: %zu\n", (unsigned long) bs_offset, increment);
                        JUMP_TO_ADDRESS(mod->labels[fail]);
                    } else {
                        term_set_match_state_offset(src, bs_offset + increment);
                    }

                #endif
                break;
            }

#if MINIMUM_OTP_COMPILER_VERSION <= 24
            case OP_BS_TEST_UNIT: {
                uint32_t fail;
                DECODE_LABEL(fail, pc)
                term src;
                DECODE_COMPACT_TERM(src, pc);
                uint32_t unit;
                DECODE_LITERAL(unit, pc);

                #ifdef IMPL_CODE_LOADER
                    TRACE("bs_test_unit/3\n");
                #endif

                #ifdef IMPL_EXECUTE_LOOP
                    VERIFY_IS_MATCH_STATE(src, "bs_test_unit", 0);

                    TRACE("bs_test_unit/3, fail=%u src=%p unit=%u\n", (unsigned) fail, (void *) src, (unsigned) unit);

                    avm_int_t bs_offset = term_get_match_state_offset(src);
                    if ((term_binary_size(src) * 8 - bs_offset) % unit != 0) {
                        TRACE("bs_test_unit: Available bits in source not evenly divisible by unit");
                        JUMP_TO_ADDRESS(mod->labels[fail]);
                    }
                #endif
                break;
            }

            case OP_BS_TEST_TAIL2: {
                uint32_t fail;
                DECODE_LABEL(fail, pc)
                term src;
                DECODE_COMPACT_TERM(src, pc);
                uint32_t bits;
                DECODE_LITERAL(bits, pc);

                #ifdef IMPL_CODE_LOADER
                    TRACE("bs_test_tail2/3\n");
                #endif

                #ifdef IMPL_EXECUTE_LOOP
                    VERIFY_IS_MATCH_STATE(src, "bs_test_tail2", 0);

                    TRACE("bs_test_tail2/3, fail=%u src=%p bits=%u\n", (unsigned) fail, (void *) src, (unsigned) bits);

                    term bs_bin = term_get_match_state_binary(src);
                    avm_int_t bs_offset = term_get_match_state_offset(src);

                    if ((term_binary_size(bs_bin) * 8 - bs_offset) != (unsigned int) bits) {
                        TRACE("bs_test_tail2: Expected exactly %u bits remaining, but remaining=%u\n", (unsigned) bits, (unsigned) (term_binary_size(bs_bin) * 8 - bs_offset));
                        JUMP_TO_ADDRESS(mod->labels[fail]);
                    }
                #endif
                break;
            }
#endif

            case OP_BS_GET_INTEGER2: {
                uint32_t fail;
                DECODE_LABEL(fail, pc)
                term src;
                DECODE_COMPACT_TERM(src, pc);
                uint32_t live;
                UNUSED(live);
                DECODE_LITERAL(live, pc);
                term size;
                DECODE_COMPACT_TERM(size, pc);
                uint32_t unit;
                DECODE_LITERAL(unit, pc);
                uint32_t flags_value;
                DECODE_LITERAL(flags_value, pc)

                #ifdef IMPL_CODE_LOADER
                    TRACE("bs_get_integer2/7\n");
                #endif

                #ifdef IMPL_EXECUTE_LOOP
                    VERIFY_IS_MATCH_STATE(src, "bs_get_integer", 0);
                    VERIFY_IS_INTEGER(size,     "bs_get_integer", 0);

                    avm_int_t size_val = term_to_int(size);

                    TRACE("bs_get_integer2/7, fail=%u src=%p live=%u size=%u unit=%u flags=%x\n", (unsigned) fail, (void *) src, (unsigned) size_val, (unsigned) live, (unsigned) unit, (int) flags_value);

                    avm_int_t increment = size_val * unit;
                    union maybe_unsigned_int64 value;
                    term bs_bin = term_get_match_state_binary(src);
                    avm_int_t bs_offset = term_get_match_state_offset(src);
                    bool status = bitstring_extract_integer(bs_bin, bs_offset, increment, flags_value, &value);
                    if (UNLIKELY(!status)) {
                        TRACE("bs_get_integer2: error extracting integer.\n");
                        JUMP_TO_ADDRESS(mod->labels[fail]);
                    } else {
                        term_set_match_state_offset(src, bs_offset + increment);

                        term t = maybe_alloc_boxed_integer_fragment(ctx, value.s);
                        if (UNLIKELY(term_is_invalid_term(t))) {
                            HANDLE_ERROR();
                        }
                #endif

                DEST_REGISTER(dreg);
                DECODE_DEST_REGISTER(dreg, pc);

                #ifdef IMPL_EXECUTE_LOOP
                        WRITE_REGISTER(dreg, t);
                    }
                #endif
                break;
            }

            case OP_BS_GET_FLOAT2: {
                uint32_t fail;
                DECODE_LABEL(fail, pc)
                term src;
                DECODE_COMPACT_TERM(src, pc);
                uint32_t live;
                UNUSED(live);
                DECODE_LITERAL(live, pc);
                term size;
                DECODE_COMPACT_TERM(size, pc);
                uint32_t unit;
                DECODE_LITERAL(unit, pc);
                uint32_t flags_value;
                DECODE_LITERAL(flags_value, pc);

                #ifdef IMPL_CODE_LOADER
                    TRACE("bs_get_float2/7\n");
                #endif

                #ifdef IMPL_EXECUTE_LOOP
                    VERIFY_IS_MATCH_STATE(src, "bs_get_float", 0);
                    VERIFY_IS_INTEGER(size,     "bs_get_float", 0);

                    avm_int_t size_val = term_to_int(size);

                    TRACE("bs_get_float2/7, fail=%u src=%p size=%u unit=%u flags=%x\n", (unsigned) fail, (void *) src, (unsigned) size_val, (unsigned) unit, (int) flags_value);

                    avm_int_t increment = size_val * unit;
                    avm_float_t value;
                    term bs_bin = term_get_match_state_binary(src);
                    avm_int_t bs_offset = term_get_match_state_offset(src);
                    bool status;
                    switch (size_val) {
                        case 32:
                            status = bitstring_extract_f32(bs_bin, bs_offset, increment, flags_value, &value);
                            break;
                        case 64:
                            status = bitstring_extract_f64(bs_bin, bs_offset, increment, flags_value, &value);
                            break;
                        default:
                            TRACE("bs_get_float2: error extracting float.\n");
                            status = false;
                            JUMP_TO_ADDRESS(mod->labels[fail]);
                            break;
                    }
                    if (UNLIKELY(!status)) {
                        TRACE("bs_get_float2: error extracting float.\n");
                        JUMP_TO_ADDRESS(mod->labels[fail]);
                    } else {
                        term_set_match_state_offset(src, bs_offset + increment);

                        if (UNLIKELY(memory_ensure_free_opt(ctx, FLOAT_SIZE, MEMORY_NO_GC) != MEMORY_GC_OK)) {
                            RAISE_ERROR(OUT_OF_MEMORY_ATOM);
                        }
                        term t = term_from_float(value, &ctx->heap);
                #endif

                DEST_REGISTER(dreg);
                DECODE_DEST_REGISTER(dreg, pc);

                #ifdef IMPL_EXECUTE_LOOP
                        WRITE_REGISTER(dreg, t);
                    }
                #endif
                break;
            }

            case OP_BS_GET_BINARY2: {
                uint32_t fail;
                DECODE_LABEL(fail, pc)
                term src;
                DECODE_COMPACT_TERM(src, pc);
                uint32_t live;
                DECODE_LITERAL(live, pc);
                term size;
                DECODE_COMPACT_TERM(size, pc);
                uint32_t unit;
                DECODE_LITERAL(unit, pc);
                uint32_t flags_value;
                DECODE_LITERAL(flags_value, pc)

                #ifdef IMPL_CODE_LOADER
                    TRACE("bs_get_binary2/7\n");
                #endif

                #ifdef IMPL_EXECUTE_LOOP
                    VERIFY_IS_MATCH_STATE(src, "bs_get_binary2", 0);

                    term bs_bin = term_get_match_state_binary(src);
                    avm_int_t bs_offset = term_get_match_state_offset(src);

                    if (unit != 8) {
                        TRACE("bs_get_binary2: Unsupported: unit must be 8.\n");
                        RAISE_ERROR(UNSUPPORTED_ATOM);
                    }
                    avm_int_t size_val = 0;
                    if (term_is_integer(size)) {
                        size_val = term_to_int(size);
                    } else if (size == ALL_ATOM) {
                        size_val = term_binary_size(bs_bin) - bs_offset / 8;
                    } else {
                        TRACE("bs_get_binary2: size is neither an integer nor the atom `all`\n");
                        RAISE_ERROR(BADARG_ATOM);
                    }
                    if (bs_offset % unit != 0) {
                        TRACE("bs_get_binary2: Unsupported.  Offset on binary read must be aligned on byte boundaries.\n");
                        RAISE_ERROR(BADARG_ATOM);
                    }
                    if (flags_value != 0) {
                        TRACE("bs_get_binary2: neither signed nor native or little endian encoding supported.\n");
                        RAISE_ERROR(UNSUPPORTED_ATOM);
                    }

                    TRACE("bs_get_binary2/7, fail=%u src=%p live=%u unit=%u\n", (unsigned) fail, (void *) bs_bin, (unsigned) live, (unsigned) unit);

                    if ((unsigned int) (bs_offset / unit + size_val) > term_binary_size(bs_bin)) {
                        TRACE("bs_get_binary2: insufficient capacity -- bs_offset = %d, size_val = %d\n", (int) bs_offset, (int) size_val);
                        JUMP_TO_ADDRESS(mod->labels[fail]);
                    } else {
                        term_set_match_state_offset(src, bs_offset + size_val * unit);

                        TRIM_LIVE_REGS(live);
                        // there is always room for a MAX_REG + 1 register, used as working register
                        x_regs[live] = bs_bin;
                        size_t heap_size = term_sub_binary_heap_size(bs_bin, size_val);
                        if (UNLIKELY(memory_ensure_free_with_roots(ctx, heap_size, live + 1, x_regs, MEMORY_CAN_SHRINK) != MEMORY_GC_OK)) {
                            RAISE_ERROR(OUT_OF_MEMORY_ATOM);
                        }
                #endif

                DEST_REGISTER(dreg);
                DECODE_DEST_REGISTER(dreg, pc);

                #ifdef IMPL_EXECUTE_LOOP
                        bs_bin = x_regs[live];

                        term t = term_maybe_create_sub_binary(bs_bin, bs_offset / unit, size_val, &ctx->heap, ctx->global);
                        WRITE_REGISTER(dreg, t);
                    }
                #endif
                break;
            }

            case OP_BS_CONTEXT_TO_BINARY: {
                // Do not check if dreg is a binary or not
                // In case it is not a binary or a match state, dreg will not be changed.
                GC_SAFE_DEST_REGISTER(dreg);
                DECODE_DEST_REGISTER_GC_SAFE(dreg, pc);

                #ifdef IMPL_CODE_LOADER
                    TRACE("bs_context_to_binary/1\n");
                #endif

                #ifdef IMPL_EXECUTE_LOOP
                    TRACE("bs_context_to_binary/1, dreg=%c%i\n", T_DEST_REG_GC_SAFE(dreg));
                    // TODO: bs_context_to_binary should rather overwrite the match state with
                    // the result of the conversion
                    term src = READ_DEST_REGISTER_GC_SAFE(dreg);
                    term bin;
                    if (term_is_match_state(src)) {
                        term_match_state_restore_start_offset(src);
                        avm_int_t offset = term_get_match_state_offset(src);
                        if (offset == 0) {
                            bin = term_get_match_state_binary(src);
                        } else {
                            term src_bin = term_get_match_state_binary(src);
                            int len = term_binary_size(src_bin) - offset / 8;
                            size_t heap_size = term_sub_binary_heap_size(src_bin, len);
                            if (UNLIKELY(memory_ensure_free_with_roots(ctx, heap_size, 1, &src_bin, MEMORY_CAN_SHRINK) != MEMORY_GC_OK)) {
                                RAISE_ERROR(OUT_OF_MEMORY_ATOM);
                            }
                            bin = term_maybe_create_sub_binary(src_bin, offset / 8, len, &ctx->heap, ctx->global);
                        }
                    } else {
                        bin = src;
                    }
                    WRITE_REGISTER_GC_SAFE(dreg, bin);
                #endif
                break;
            }

            case OP_APPLY: {
                #ifdef IMPL_EXECUTE_LOOP
                    // save pc in case of error
                    const uint8_t *orig_pc = pc - 1;

                    remaining_reductions--;
                    if (UNLIKELY(!remaining_reductions)) {
                        SCHEDULE_NEXT(mod, orig_pc);
                    }
                #endif
                uint32_t arity;
                DECODE_LITERAL(arity, pc)
#ifdef IMPL_EXECUTE_LOOP
                term module;
                READ_ANY_XREG(module, arity);
                term function;
                READ_ANY_XREG(function, arity + 1);
                TRACE("apply/1, module=%lu, function=%lu arity=%i\n", module, function, arity);

                if (UNLIKELY(!term_is_atom(module) || !term_is_atom(function))) {
                    RAISE_ERROR(BADARG_ATOM);
                }

                AtomString module_name = globalcontext_atomstring_from_term(glb, module);
                AtomString function_name = globalcontext_atomstring_from_term(glb, function);

                TRACE_APPLY(ctx, "apply", module_name, function_name, arity);

                term native_return;
                if (maybe_call_native(ctx, module_name, function_name, arity, &native_return)) {
                    PROCESS_MAYBE_TRAP_RETURN_VALUE_RESTORE_PC(native_return, orig_pc);
                    x_regs[0] = native_return;

                } else {
                    Module *target_module = globalcontext_get_module(ctx->global, module_name);
                    if (IS_NULL_PTR(target_module)) {
                        pc = orig_pc;
                        SET_ERROR(UNDEF_ATOM);
                        HANDLE_ERROR();
                    }
                    int target_label = module_search_exported_function(target_module, function_name, arity, glb);
                    if (target_label == 0) {
                        pc = orig_pc;
                        SET_ERROR(UNDEF_ATOM);
                        HANDLE_ERROR();
                    }
                    ctx->cp = module_address(mod->module_index, pc - code);
                    JUMP_TO_LABEL(target_module, target_label);
                }
#endif
#ifdef IMPL_CODE_LOADER
                TRACE("apply/1 arity=%i\n", arity);
#endif
                break;
            }

            case OP_APPLY_LAST: {
                #ifdef IMPL_EXECUTE_LOOP
                    remaining_reductions--;
                    if (UNLIKELY(!remaining_reductions)) {
                        SCHEDULE_NEXT(mod, pc - 1);
                    }
                #endif
                uint32_t arity;
                DECODE_LITERAL(arity, pc)
                uint32_t n_words;
                DECODE_LITERAL(n_words, pc);
#ifdef IMPL_EXECUTE_LOOP
                term module;
                READ_ANY_XREG(module, arity);
                term function;
                READ_ANY_XREG(function, arity + 1);
                TRACE("apply_last/1, module=%lu, function=%lu arity=%i deallocate=%i\n", module, function, arity, n_words);

                ctx->cp = ctx->e[n_words];
                ctx->e += (n_words + 1);

                if (UNLIKELY(!term_is_atom(module) || !term_is_atom(function))) {
                    RAISE_ERROR(BADARG_ATOM);
                }

                AtomString module_name = globalcontext_atomstring_from_term(glb, module);
                AtomString function_name = globalcontext_atomstring_from_term(glb, function);

                TRACE_APPLY(ctx, "apply_last", module_name, function_name, arity);

                term native_return;
                if (maybe_call_native(ctx, module_name, function_name, arity, &native_return)) {
                    PROCESS_MAYBE_TRAP_RETURN_VALUE_LAST(native_return);
                    x_regs[0] = native_return;
                    DO_RETURN();

                } else {
                    Module *target_module = globalcontext_get_module(ctx->global, module_name);
                    if (IS_NULL_PTR(target_module)) {
                        SET_ERROR(UNDEF_ATOM);
                        HANDLE_ERROR();
                    }
                    int target_label = module_search_exported_function(target_module, function_name, arity, glb);
                    if (target_label == 0) {
                        SET_ERROR(UNDEF_ATOM);
                        HANDLE_ERROR();
                    }
                    JUMP_TO_LABEL(target_module, target_label);
                }
#endif
#ifdef IMPL_CODE_LOADER
                TRACE("apply_last/1 arity=%i deallocate=%i\n", arity, n_words);
#endif
                break;
            }

            case OP_IS_BOOLEAN: {
                uint32_t label;
                DECODE_LABEL(label, pc)
                term arg1;
                DECODE_COMPACT_TERM(arg1, pc)

                #ifdef IMPL_EXECUTE_LOOP
                    TRACE("is_boolean/2, label=%i, arg1=%lx\n", label, arg1);

                    if ((arg1 != TRUE_ATOM) && (arg1 != FALSE_ATOM)) {
                        pc = mod->labels[label];
                    }
                #endif

                #ifdef IMPL_CODE_LOADER
                    TRACE("is_boolean/2\n");
                    UNUSED(label)
                    UNUSED(arg1)
                    #endif

                break;
            }

            case OP_IS_FUNCTION2: {
                uint32_t label;
                DECODE_LABEL(label, pc)
                term arg1;
                DECODE_COMPACT_TERM(arg1, pc)
                term arity_term;
                DECODE_COMPACT_TERM(arity_term, pc)

                #ifdef IMPL_EXECUTE_LOOP
                    TRACE("is_function2/3, label=%i, arg1=%lx, arity=%p\n", label, arg1, (void *) arity_term);

                    if (term_is_function(arg1) && term_is_integer(arity_term)) {
                        const term *boxed_value = term_to_const_term_ptr(arg1);

                        Module *fun_module = (Module *) boxed_value[1];
                        term index_or_module = boxed_value[2];

                        avm_int_t arity = term_to_int(arity_term);

                        uint32_t fun_arity;

                        if (term_is_atom(index_or_module)) {
                            fun_arity = term_to_int(boxed_value[3]);

                        } else {
                            uint32_t fun_index = term_to_int32(index_or_module);

                            uint32_t fun_label;
                            uint32_t fun_arity_and_freeze;
                            uint32_t fun_n_freeze;

                            module_get_fun(fun_module, fun_index, &fun_label, &fun_arity_and_freeze, &fun_n_freeze);
                            fun_arity = fun_arity_and_freeze - fun_n_freeze;
                        }

                        if ((arity < 0) || (arity != (avm_int_t) fun_arity)) {
                            pc = mod->labels[label];
                        }
                    } else {
                        pc = mod->labels[label];
                    }
                #endif

                #ifdef IMPL_CODE_LOADER
                    TRACE("is_function2/3\n");
                    UNUSED(label)
                    UNUSED(arg1)
                #endif

                break;
            }

            case OP_GC_BIF1: {
                uint32_t fail_label;
                DECODE_LABEL(fail_label, pc);
                uint32_t live;
                DECODE_LITERAL(live, pc);
                uint32_t bif;
                DECODE_LITERAL(bif, pc); //s?
                term arg1;
                DECODE_COMPACT_TERM(arg1, pc)

                #ifdef IMPL_EXECUTE_LOOP
                    TRIM_LIVE_REGS(live);

                    const struct ExportedFunction *exported_bif = mod->imported_funcs[bif];
                    GCBifImpl1 func = EXPORTED_FUNCTION_TO_GCBIF(exported_bif)->gcbif1_ptr;
                    DEBUG_FAIL_NULL(func);
                    term ret = func(ctx, fail_label, live, arg1);
                    if (UNLIKELY(term_is_invalid_term(ret))) {
                        if (fail_label) {
                            pc = mod->labels[fail_label];
                            break;
                        } else {
                            HANDLE_ERROR();
                        }
                    }
                #endif

                DEST_REGISTER(dreg);
                DECODE_DEST_REGISTER(dreg, pc);

                #ifdef IMPL_EXECUTE_LOOP
                    TRACE("gc_bif1/5 fail_lbl=%i, live=%i, bif=%i, arg1=0x%lx, dest=%c%i\n", fail_label, live, bif, arg1, T_DEST_REG(dreg));
                    WRITE_REGISTER(dreg, ret);
                #endif

                #ifdef IMPL_CODE_LOADER
                    TRACE("gc_bif1/5\n");

                    UNUSED(fail_label)
                    UNUSED(live)
                    UNUSED(bif)
                    UNUSED(arg1)
                #endif
                break;
            }

            case OP_GC_BIF2: {
                uint32_t fail_label;
                DECODE_LABEL(fail_label, pc);
                uint32_t live;
                DECODE_LITERAL(live, pc);
                uint32_t bif;
                DECODE_LITERAL(bif, pc); //s?
                term arg1;
                DECODE_COMPACT_TERM(arg1, pc);
                term arg2;
                DECODE_COMPACT_TERM(arg2, pc);

                #ifdef IMPL_EXECUTE_LOOP
                    TRIM_LIVE_REGS(live);

                    const struct ExportedFunction *exported_bif = mod->imported_funcs[bif];
                    GCBifImpl2 func = EXPORTED_FUNCTION_TO_GCBIF(exported_bif)->gcbif2_ptr;
                    DEBUG_FAIL_NULL(func);
                    term ret = func(ctx, fail_label, live, arg1, arg2);
                    if (UNLIKELY(term_is_invalid_term(ret))) {
                        if (fail_label) {
                            pc = mod->labels[fail_label];
                            break;
                        } else {
                            HANDLE_ERROR();
                        }
                    }
                #endif

                DEST_REGISTER(dreg);
                DECODE_DEST_REGISTER(dreg, pc);

                #ifdef IMPL_EXECUTE_LOOP
                    TRACE("gc_bif2/6 fail_lbl=%i, live=%i, bif=%i, arg1=0x%lx, arg2=0x%lx, dest=%c%i\n", fail_label, live, bif, arg1, arg2, T_DEST_REG(dreg));
                    WRITE_REGISTER(dreg, ret);
                #endif

                #ifdef IMPL_CODE_LOADER
                    TRACE("gc_bif2/6\n");

                    UNUSED(fail_label)
                    UNUSED(live)
                    UNUSED(bif)
                    UNUSED(arg1)
                    UNUSED(arg2)
                #endif
                break;
            }

            case OP_IS_BITSTR: {
                uint32_t label;
                DECODE_LABEL(label, pc)
                term arg1;
                DECODE_COMPACT_TERM(arg1, pc)

                #ifdef IMPL_EXECUTE_LOOP
                    TRACE("is_bitstr/2, label=%i, arg1=%lx\n", label, arg1);

                    if (!term_is_binary(arg1)) {
                        pc = mod->labels[label];
                    }
                #endif

                #ifdef IMPL_CODE_LOADER
                    TRACE("is_bitstr/2\n");
                    UNUSED(arg1)
                #endif

                break;
            }

            case OP_GC_BIF3: {
                uint32_t fail_label;
                DECODE_LABEL(fail_label, pc);
                uint32_t live;
                DECODE_LITERAL(live, pc);
                uint32_t bif;
                DECODE_LITERAL(bif, pc); //s?
                term arg1;
                DECODE_COMPACT_TERM(arg1, pc);
                term arg2;
                DECODE_COMPACT_TERM(arg2, pc);
                term arg3;
                DECODE_COMPACT_TERM(arg3, pc);

                #ifdef IMPL_EXECUTE_LOOP
                    TRIM_LIVE_REGS(live);

                    const struct ExportedFunction *exported_bif = mod->imported_funcs[bif];
                    GCBifImpl3 func = EXPORTED_FUNCTION_TO_GCBIF(exported_bif)->gcbif3_ptr;
                    DEBUG_FAIL_NULL(func);
                    term ret = func(ctx, fail_label, live, arg1, arg2, arg3);
                    if (UNLIKELY(term_is_invalid_term(ret))) {
                        if (fail_label) {
                            pc = mod->labels[fail_label];
                            break;
                        } else {
                            HANDLE_ERROR();
                        }
                    }
                #endif

                DEST_REGISTER(dreg);
                DECODE_DEST_REGISTER(dreg, pc);

                #ifdef IMPL_EXECUTE_LOOP
                    TRACE("gc_bif3/7 fail_lbl=%i, live=%i, bif=%i, arg1=0x%lx, arg2=0x%lx, arg3=0x%lx, dest=%c%i\n", fail_label, live, bif, arg1, arg2, arg3, T_DEST_REG(dreg));
                    WRITE_REGISTER(dreg, ret);
                #endif

                #ifdef IMPL_CODE_LOADER
                    TRACE("gc_bif2/6\n");

                    UNUSED(fail_label)
                    UNUSED(live)
                    UNUSED(bif)
                    UNUSED(arg1)
                    UNUSED(arg2)
                    UNUSED(arg3)
                #endif
                break;
            }

            case OP_TRIM: {
                uint32_t n_words;
                DECODE_LITERAL(n_words, pc);
                uint32_t n_remaining;
                DECODE_LITERAL(n_remaining, pc);

                TRACE("trim/2 words=%i, remaining=%i\n", n_words, n_remaining);
                USED_BY_TRACE(n_words);
                USED_BY_TRACE(n_remaining);

                #ifdef IMPL_EXECUTE_LOOP
                    DEBUG_DUMP_STACK(ctx);
                    ctx->e += n_words;
                    DEBUG_DUMP_STACK(ctx);
                #endif

                UNUSED(n_remaining)
                break;
            }

#if MINIMUM_OTP_COMPILER_VERSION <= 23
            //it looks like it can be safely left unimplemented
            case OP_RECV_MARK: {
                uint32_t label;
                DECODE_LABEL(label, pc);

                TRACE("recv_mark/1 label=%i\n", label);
                USED_BY_TRACE(label);
                break;
            }

            //it looks like it can be safely left unimplemented
            case OP_RECV_SET: {
                uint32_t label;
                DECODE_LABEL(label, pc);

                TRACE("recv_set/1 label=%i\n", label);
                USED_BY_TRACE(label);
                break;
            }
#endif

            case OP_LINE: {
                #ifdef IMPL_CODE_LOADER
                    unsigned int offset = pc - code;
                #endif
                uint32_t line_number;
                // This decode increments pc and ensures we can decode it
                DECODE_LITERAL(line_number, pc);

                TRACE("line/1: %i\n", line_number);

                #ifdef IMPL_CODE_LOADER
                    module_insert_line_ref_offset(mod, line_refs, line_number, offset);
                #endif
                break;
            }

            case OP_PUT_MAP_ASSOC: {
                uint32_t label;
                DECODE_LABEL(label, pc)
                term src;
                DECODE_COMPACT_TERM(src, pc);
                GC_SAFE_DEST_REGISTER(dreg);
                DECODE_DEST_REGISTER_GC_SAFE(dreg, pc);
                uint32_t live;
                DECODE_LITERAL(live, pc);

                TRACE("put_map_assoc/5: label: %i src: 0x%lx dest=%c%i live: %i\n", label, src, T_DEST_REG_GC_SAFE(dreg), live);

                DECODE_EXTENDED_LIST_TAG(pc);
                uint32_t list_len;
                DECODE_LITERAL(list_len, pc);
                #ifdef IMPL_EXECUTE_LOOP
                    const uint8_t *list_pc = pc;
                #endif
                uint32_t num_elements = list_len / 2;
                //
                // Count how many of the entries in list(...) are not already in src
                //
                #ifdef IMPL_EXECUTE_LOOP
                    unsigned new_entries = 0;
                #endif
                for (uint32_t j = 0;  j < num_elements;  ++j) {
                    term key, value;
                    DECODE_COMPACT_TERM(key, pc);
                    DECODE_COMPACT_TERM(value, pc);

                    #ifdef IMPL_EXECUTE_LOOP
                        int map_pos = term_find_map_pos(src, key, ctx->global);
                        if (map_pos == TERM_MAP_NOT_FOUND) {
                            new_entries++;
                        } else if (UNLIKELY(map_pos == TERM_MAP_MEMORY_ALLOC_FAIL)) {
                            RAISE_ERROR(OUT_OF_MEMORY_ATOM);
                        }
                    #endif
                }

                #ifdef IMPL_EXECUTE_LOOP
                    //
                    // Maybe GC
                    //
                    size_t src_size = term_get_map_size(src);
                    size_t new_map_size = src_size + new_entries;
                    bool is_shared = new_entries == 0;
                    size_t heap_needed = term_map_size_in_terms_maybe_shared(new_map_size, is_shared);
                    TRIM_LIVE_REGS(live);
                    // MEMORY_CAN_SHRINK because put_map is classified as gc in beam_ssa_codegen.erl
                    x_regs[live] = src;
                    if (memory_ensure_free_with_roots(ctx, heap_needed, live + 1, x_regs, MEMORY_CAN_SHRINK) != MEMORY_GC_OK) {
                        RAISE_ERROR(OUT_OF_MEMORY_ATOM);
                    }
                    src = x_regs[live];
                    //
                    //
                    //
                    struct kv_pair *kv = malloc(num_elements * sizeof(struct kv_pair));
                    if (IS_NULL_PTR(kv)) {
                        RAISE_ERROR(OUT_OF_MEMORY_ATOM);
                    }
                    for (uint32_t j = 0; j < num_elements; j++) {
                        term key, value;
                        DECODE_COMPACT_TERM(key, list_pc);
                        DECODE_COMPACT_TERM(value, list_pc);
                        kv[j].key = key;
                        kv[j].value = value;
                    }
                    if (UNLIKELY(!sort_kv_pairs(kv, num_elements, ctx->global))) {
                        free(kv);
                        RAISE_ERROR(OUT_OF_MEMORY_ATOM);
                    }
                    //
                    // Create a new map of the requested size and stitch src
                    // and kv together into new map.  Both src and kv are sorted.
                    //
                    term map = term_alloc_map_maybe_shared(new_map_size, is_shared ? term_get_map_keys(src) : term_invalid_term(), &ctx->heap);
                    size_t src_pos = 0;
                    uint32_t kv_pos = 0;
                    for (size_t j = 0; j < new_map_size; j++) {
                        if (src_pos >= src_size) {
                            term new_key = kv[kv_pos].key;
                            term new_value = kv[kv_pos].value;
                            term_set_map_assoc(map, j, new_key, new_value);
                            kv_pos++;
                        } else if (kv_pos >= num_elements) {
                            term src_key = term_get_map_key(src, src_pos);
                            term src_value = term_get_map_value(src, src_pos);
                            term_set_map_assoc(map, j, src_key, src_value);
                            src_pos++;
                        } else {
                            term src_key = term_get_map_key(src, src_pos);
                            term new_key = kv[kv_pos].key;
                            // TODO: not sure if exact is the right choice here
                            switch (term_compare(src_key, new_key, TermCompareExact, ctx->global)) {
                                case TermLessThan: {
                                    term src_value = term_get_map_value(src, src_pos);
                                    term_set_map_assoc(map, j, src_key, src_value);
                                    src_pos++;
                                    break;
                                }

                                case TermGreaterThan: {
                                    term new_value = kv[kv_pos].value;
                                    term_set_map_assoc(map, j, new_key, new_value);
                                    kv_pos++;
                                    break;
                                }

                                case TermEquals: {
                                    term new_value = kv[kv_pos].value;
                                    term_set_map_assoc(map, j, src_key, new_value);
                                    src_pos++;
                                    kv_pos++;
                                    break;
                                }

                                case TermCompareMemoryAllocFail: {
                                    free(kv);
                                    RAISE_ERROR(OUT_OF_MEMORY_ATOM);
                                }
                            }
                        }
                    }
                    free(kv);

                    WRITE_REGISTER_GC_SAFE(dreg, map);
                #endif
                break;
            }

            case OP_PUT_MAP_EXACT: {
                uint32_t label;
                DECODE_LABEL(label, pc)
                term src;
                DECODE_COMPACT_TERM(src, pc);
                GC_SAFE_DEST_REGISTER(dreg);
                DECODE_DEST_REGISTER_GC_SAFE(dreg, pc);
                uint32_t live;
                DECODE_LITERAL(live, pc);

                TRACE("put_map_exact/5: label: %i src: 0x%lx dest=%c%i live: %i\n", label, src, T_DEST_REG_GC_SAFE(dreg), live);
                DECODE_EXTENDED_LIST_TAG(pc);
                uint32_t list_len;
                DECODE_LITERAL(list_len, pc);
                #ifdef IMPL_EXECUTE_LOOP
                    const uint8_t *list_pc = pc;
                #endif
                uint32_t num_elements = list_len / 2;
                //
                // Make sure every key from list is in src
                //
                for (uint32_t j = 0; j < num_elements; ++j) {
                    term key, value;
                    DECODE_COMPACT_TERM(key, pc);
                    DECODE_COMPACT_TERM(value, pc);

                    #ifdef IMPL_EXECUTE_LOOP
                        int map_pos = term_find_map_pos(src, key, ctx->global);
                        if (map_pos == TERM_MAP_NOT_FOUND) {
                            RAISE_ERROR(BADARG_ATOM);
                        } else if (map_pos == TERM_MAP_MEMORY_ALLOC_FAIL) {
                            RAISE_ERROR(OUT_OF_MEMORY_ATOM);
                        }
                    #endif
                }

                #ifdef IMPL_EXECUTE_LOOP
                    //
                    // Maybe GC
                    //
                    size_t src_size = term_get_map_size(src);
                    TRIM_LIVE_REGS(live);
                    // MEMORY_CAN_SHRINK because put_map is classified as gc in beam_ssa_codegen.erl
                    x_regs[live] = src;
                    if (memory_ensure_free_with_roots(ctx, term_map_size_in_terms_maybe_shared(src_size, true), live + 1, x_regs, MEMORY_CAN_SHRINK) != MEMORY_GC_OK) {
                        RAISE_ERROR(OUT_OF_MEMORY_ATOM);
                    }
                    src = x_regs[live];
                    //
                    // Create a new map of the same size as src and populate with entries from src
                    //
                    term map = term_alloc_map_maybe_shared(src_size, term_get_map_keys(src), &ctx->heap);
                    for (size_t j = 0;  j < src_size;  ++j) {
                        term_set_map_assoc(map, j, term_get_map_key(src, j), term_get_map_value(src, j));
                    }
                    //
                    // Copy the new terms into the new map, in situ only
                    //
                    for (uint32_t j = 0; j < num_elements; ++j) {
                        term key, value;
                        DECODE_COMPACT_TERM(key, list_pc);
                        DECODE_COMPACT_TERM(value, list_pc);
                        int pos = term_find_map_pos(src, key, ctx->global);
                        if (UNLIKELY(pos == TERM_MAP_MEMORY_ALLOC_FAIL)) {
                            RAISE_ERROR(OUT_OF_MEMORY_ATOM);
                        }
                        term_set_map_assoc(map, pos, key, value);
                    }
                    WRITE_REGISTER_GC_SAFE(dreg, map);
                #endif
                break;
            }

            case OP_IS_MAP: {
                uint32_t label;
                DECODE_LABEL(label, pc)
                term arg1;
                DECODE_COMPACT_TERM(arg1, pc)

                #ifdef IMPL_EXECUTE_LOOP
                    TRACE("is_map/2, label=%i, arg1=%lx\n", label, arg1);

                    if (!term_is_map(arg1)) {
                        pc = mod->labels[label];
                    }
                #endif

                #ifdef IMPL_CODE_LOADER
                    TRACE("is_map/2\n");
                    UNUSED(label)
                    UNUSED(arg1)
                #endif

                break;
            }

            case OP_HAS_MAP_FIELDS: {
                uint32_t label;
                DECODE_LABEL(label, pc)
                term src;
                DECODE_COMPACT_TERM(src, pc);

                #ifdef IMPL_EXECUTE_LOOP
                    TRACE("has_map_fields/3: label: %i src: 0x%lx\n", label, src);
                #else
                    TRACE("has_map_fields/3: label: %i\n", label);
                #endif

                DECODE_EXTENDED_LIST_TAG(pc);
                uint32_t list_len;
                DECODE_LITERAL(list_len, pc);
                for (uint32_t j = 0;  j < list_len; ++j) {
                    term key;
                    DECODE_COMPACT_TERM(key, pc);

                    #ifdef IMPL_EXECUTE_LOOP
                        int pos = term_find_map_pos(src, key, ctx->global);
                        if (pos == TERM_MAP_NOT_FOUND) {
                            pc = mod->labels[label];
                            break;
                        } else if (pos == TERM_MAP_MEMORY_ALLOC_FAIL) {
                            RAISE_ERROR(OUT_OF_MEMORY_ATOM);
                        }
                    #endif
                }
                break;
            }

            case OP_GET_MAP_ELEMENTS: {
                uint32_t label;
                DECODE_LABEL(label, pc)
                term src;
                DECODE_COMPACT_TERM(src, pc);
                #ifdef IMPL_EXECUTE_LOOP
                    TRACE("get_map_elements/3: label: %i src: 0x%lx\n", label, src);
                #else
                    TRACE("get_map_elements/3: label: %i\n", label);
                #endif

                DECODE_EXTENDED_LIST_TAG(pc);
                uint32_t list_len;
                DECODE_LITERAL(list_len, pc);
                uint32_t num_elements = list_len / 2;
                for (uint32_t j = 0;  j < num_elements; ++j) {
                    term key;
                    DECODE_COMPACT_TERM(key, pc);
                    DEST_REGISTER(dreg);
                    DECODE_DEST_REGISTER(dreg, pc);

                    #ifdef IMPL_EXECUTE_LOOP
                        int pos = term_find_map_pos(src, key, ctx->global);
                        if (pos == TERM_MAP_NOT_FOUND) {
                            pc = mod->labels[label];
                            break;
                        } else if (UNLIKELY(pos == TERM_MAP_MEMORY_ALLOC_FAIL)) {
                            RAISE_ERROR(OUT_OF_MEMORY_ATOM);
                        } else {
                            term value = term_get_map_value(src, pos);
                            WRITE_REGISTER(dreg, value);
                        }
                    #endif
                }
                break;
            }

            case OP_IS_TAGGED_TUPLE: {
                uint32_t label;
                DECODE_LABEL(label, pc)
                term arg1;
                DECODE_COMPACT_TERM(arg1, pc)
                uint32_t arity;
                DECODE_LITERAL(arity, pc)
                term tag_atom;
                DECODE_ATOM(tag_atom, pc)

                #ifdef IMPL_EXECUTE_LOOP
                    TRACE("is_tagged_tuple/2, label=%u, arg1=%p, arity=%u, atom_id=%p\n", (unsigned) label, (void *) arg1, (unsigned) arity, (void *) tag_atom);

                    if (!(term_is_tuple(arg1) && ((uint32_t) term_get_tuple_arity(arg1) == arity) && (term_get_tuple_element(arg1, 0) == tag_atom))) {
                        pc = mod->labels[label];
                    }
                #endif

                #ifdef IMPL_CODE_LOADER
                    TRACE("is_tagged_tuple/2\n");
                    UNUSED(label)
                    UNUSED(arg1)
                #endif

                break;
            }

#if MINIMUM_OTP_COMPILER_VERSION <= 23
            case OP_FCLEARERROR: {
                // This can be a noop as we raise from bifs
                TRACE("fclearerror/0\n");
                break;
            }

            case OP_FCHECKERROR: {
                // This can be a noop as we raise from bifs
                int fail_label;
                DECODE_LABEL(fail_label, pc);
                break;
            }
#endif

            case OP_FMOVE: {
                if (IS_EXTENDED_FP_REGISTER(pc)) {
                    int freg;
                    DECODE_FP_REGISTER(freg, pc);
                    DEST_REGISTER(dreg);
                    DECODE_DEST_REGISTER(dreg, pc);
                    #ifdef IMPL_EXECUTE_LOOP
                        TRACE("fmove/2 fp%i, %c%i\n", freg, T_DEST_REG(dreg));
                        // Space should be available on heap as compiler added an allocate opcode
                        term float_value = term_from_float(ctx->fr[freg], &ctx->heap);
                        WRITE_REGISTER(dreg, float_value);
                    #endif
                    #ifdef IMPL_CODE_LOADER
                        TRACE("fmove/2\n");
                        UNUSED(freg)
                    #endif
                } else {
                    term src_value;
                    DECODE_COMPACT_TERM(src_value, pc);
                    int freg;
                    DECODE_FP_REGISTER(freg, pc);
                    #ifdef IMPL_EXECUTE_LOOP
                        TRACE("fmove/2 %lx, fp%i\n", src_value, freg);
                        context_ensure_fpregs(ctx);
                        ctx->fr[freg] = term_to_float(src_value);
                    #endif
                    #ifdef IMPL_CODE_LOADER
                        TRACE("fmove/2\n");
                        UNUSED(src_value)
                        UNUSED(freg)
                    #endif
                }
                break;
            }

            case OP_FCONV: {
                term src_value;
                DECODE_COMPACT_TERM(src_value, pc);
                int freg;
                DECODE_FP_REGISTER(freg, pc);

                #ifdef IMPL_EXECUTE_LOOP
                    TRACE("fconv/2 %lx, fp%i\n", src_value, freg);
                    context_ensure_fpregs(ctx);
                    if (UNLIKELY(!term_is_number(src_value))) {
                        RAISE_ERROR(BADARITH_ATOM);
                    }
                    ctx->fr[freg] = term_conv_to_float(src_value);
                #endif

                #ifdef IMPL_CODE_LOADER
                    TRACE("fconv/2\n");
                    UNUSED(freg)
                    UNUSED(src_value)
                #endif
                break;
            }

            case OP_FADD: {
                #ifdef HAVE_PRAGMA_STDC_FENV_ACCESS
                    #pragma STDC FENV_ACCESS ON
                #endif
                int fail_label;
                DECODE_LABEL(fail_label, pc);
                int freg1, freg2, freg3;
                DECODE_FP_REGISTER(freg1, pc);
                DECODE_FP_REGISTER(freg2, pc);
                DECODE_FP_REGISTER(freg3, pc);
                #ifdef IMPL_EXECUTE_LOOP
                    TRACE("fadd/3 fp%i, fp%i, fp%i\n", freg1, freg2, freg3);
                    #ifdef HAVE_PRAGMA_STDC_FENV_ACCESS
                        feclearexcept(FE_OVERFLOW);
                    #endif
                    ctx->fr[freg3] = ctx->fr[freg1] + ctx->fr[freg2];
                    #ifdef HAVE_PRAGMA_STDC_FENV_ACCESS
                        if (fetestexcept(FE_OVERFLOW)) {
                            if (fail_label) {
                                // Not sure this can happen, float operations
                                // in guards are translated to gc_bif calls
                                pc = mod->labels[fail_label];
                            } else {
                                RAISE_ERROR(BADARITH_ATOM);
                            }
                        }
                    #else
                        if (!isfinite(ctx->fr[freg3])) {
                            if (fail_label) {
                                pc = mod->labels[fail_label];
                            } else {
                                RAISE_ERROR(BADARITH_ATOM);
                            }
                        }
                    #endif
                #endif

                #ifdef IMPL_CODE_LOADER
                    TRACE("fadd/3\n");
                    UNUSED(freg1)
                    UNUSED(freg2)
                    UNUSED(freg3)
                #endif
                break;
            }

            case OP_FSUB: {
                #ifdef HAVE_PRAGMA_STDC_FENV_ACCESS
                    #pragma STDC FENV_ACCESS ON
                #endif
                int fail_label;
                DECODE_LABEL(fail_label, pc);
                int freg1, freg2, freg3;
                DECODE_FP_REGISTER(freg1, pc);
                DECODE_FP_REGISTER(freg2, pc);
                DECODE_FP_REGISTER(freg3, pc);
                #ifdef IMPL_EXECUTE_LOOP
                    TRACE("fsub/3 fp%i, fp%i, fp%i\n", freg1, freg2, freg3);
                    #ifdef HAVE_PRAGMA_STDC_FENV_ACCESS
                        feclearexcept(FE_OVERFLOW);
                    #endif
                    ctx->fr[freg3] = ctx->fr[freg1] - ctx->fr[freg2];
                    #ifdef HAVE_PRAGMA_STDC_FENV_ACCESS
                        if (fetestexcept(FE_OVERFLOW)) {
                            if (fail_label) {
                                // Not sure this can happen, float operations
                                // in guards are translated to gc_bif calls
                                pc = mod->labels[fail_label];
                            } else {
                                RAISE_ERROR(BADARITH_ATOM);
                            }
                        }
                    #else
                        if (!isfinite(ctx->fr[freg3])) {
                            if (fail_label) {
                                pc = mod->labels[fail_label];
                            } else {
                                RAISE_ERROR(BADARITH_ATOM);
                            }
                        }
                    #endif
                #endif

                #ifdef IMPL_CODE_LOADER
                    TRACE("fsub/3\n");
                    UNUSED(freg1)
                    UNUSED(freg2)
                    UNUSED(freg3)
                #endif
                break;
            }

            case OP_FMUL: {
                #ifdef HAVE_PRAGMA_STDC_FENV_ACCESS
                    #pragma STDC FENV_ACCESS ON
                #endif
                int fail_label;
                DECODE_LABEL(fail_label, pc);
                int freg1, freg2, freg3;
                DECODE_FP_REGISTER(freg1, pc);
                DECODE_FP_REGISTER(freg2, pc);
                DECODE_FP_REGISTER(freg3, pc);
                #ifdef IMPL_EXECUTE_LOOP
                    TRACE("fmul/3 fp%i, fp%i, fp%i\n", freg1, freg2, freg3);
                    #ifdef HAVE_PRAGMA_STDC_FENV_ACCESS
                        feclearexcept(FE_OVERFLOW);
                    #endif
                    ctx->fr[freg3] = ctx->fr[freg1] * ctx->fr[freg2];
                    #ifdef HAVE_PRAGMA_STDC_FENV_ACCESS
                        if (fetestexcept(FE_OVERFLOW)) {
                            if (fail_label) {
                                // Not sure this can happen, float operations
                                // in guards are translated to gc_bif calls
                                pc = mod->labels[fail_label];
                            } else {
                                RAISE_ERROR(BADARITH_ATOM);
                            }
                        }
                    #else
                        if (!isfinite(ctx->fr[freg3])) {
                            if (fail_label) {
                                pc = mod->labels[fail_label];
                            } else {
                                RAISE_ERROR(BADARITH_ATOM);
                            }
                        }
                    #endif
                #endif

                #ifdef IMPL_CODE_LOADER
                    TRACE("fmul/3\n");
                    UNUSED(freg1)
                    UNUSED(freg2)
                    UNUSED(freg3)
                #endif
                break;
            }

            case OP_FDIV: {
                #ifdef HAVE_PRAGMA_STDC_FENV_ACCESS
                    #pragma STDC FENV_ACCESS ON
                #endif
                int fail_label;
                DECODE_LABEL(fail_label, pc);
                int freg1, freg2, freg3;
                DECODE_FP_REGISTER(freg1, pc);
                DECODE_FP_REGISTER(freg2, pc);
                DECODE_FP_REGISTER(freg3, pc);
                #ifdef IMPL_EXECUTE_LOOP
                    TRACE("fdiv/3 fp%i, fp%i, fp%i\n", freg1, freg2, freg3);
                    #ifdef HAVE_PRAGMA_STDC_FENV_ACCESS
                        feclearexcept(FE_OVERFLOW | FE_DIVBYZERO);
                    #endif
                    ctx->fr[freg3] = ctx->fr[freg1] / ctx->fr[freg2];
                    #ifdef HAVE_PRAGMA_STDC_FENV_ACCESS
                        if (fetestexcept(FE_OVERFLOW | FE_DIVBYZERO)) {
                            if (fail_label) {
                                // Not sure this can happen, float operations
                                // in guards are translated to gc_bif calls
                                pc = mod->labels[fail_label];
                            } else {
                                RAISE_ERROR(BADARITH_ATOM);
                            }
                        }
                    #else
                        if (!isfinite(ctx->fr[freg3])) {
                            if (fail_label) {
                                pc = mod->labels[fail_label];
                            } else {
                                RAISE_ERROR(BADARITH_ATOM);
                            }
                        }
                    #endif
                #endif

                #ifdef IMPL_CODE_LOADER
                    TRACE("fdiv/3\n");
                    UNUSED(freg1)
                    UNUSED(freg2)
                    UNUSED(freg3)
                #endif
                break;
            }

            case OP_FNEGATE: {
                int fail_label;
                DECODE_LABEL(fail_label, pc);
                int freg1, freg2;
                DECODE_FP_REGISTER(freg1, pc);
                DECODE_FP_REGISTER(freg2, pc);
                #ifdef IMPL_EXECUTE_LOOP
                    TRACE("fnegate/2 fp%i, fp%i\n", freg1, freg2);
                    context_ensure_fpregs(ctx);
                    ctx->fr[freg2] = - ctx->fr[freg1];
                #endif

                #ifdef IMPL_CODE_LOADER
                    TRACE("fnegate/2\n");
                    UNUSED(freg1)
                    UNUSED(freg2)
                #endif
                break;
            }

            case OP_BUILD_STACKTRACE: {

                TRACE("build_stacktrace/0\n");

                #ifdef IMPL_EXECUTE_LOOP

                    x_regs[0] = stacktrace_build(ctx, &x_regs[0], 1);

                #endif
                break;
            }

            case OP_RAW_RAISE: {

                TRACE("raw_raise/0\n");

                #ifdef IMPL_EXECUTE_LOOP
                    // This is an optimization from the compiler where we don't need to call
                    // stacktrace_create_raw here because the stack trace has already been created
                    // and set in x[2].
                    term ex_class = x_regs[0];
                    if (UNLIKELY(ex_class != ERROR_ATOM &&
                                ex_class != LOWERCASE_EXIT_ATOM &&
                                ex_class != THROW_ATOM)) {
                        x_regs[0] = BADARG_ATOM;
                    } else {
                        goto handle_error;
                    }
                #endif
                break;
            }

            case OP_GET_HD: {
                term src_value;
                DECODE_COMPACT_TERM(src_value, pc)
                DEST_REGISTER(head_dreg);
                DECODE_DEST_REGISTER(head_dreg, pc);

                #ifdef IMPL_EXECUTE_LOOP
                    TRACE("get_hd/2 %lx, %c%i\n", src_value, T_DEST_REG(head_dreg));

                    term head = term_get_list_head(src_value);

                    WRITE_REGISTER(head_dreg, head);
                #endif

                #ifdef IMPL_CODE_LOADER
                    TRACE("get_hd/2\n");
                    UNUSED(src_value)
                #endif
                break;
            }

            case OP_GET_TL: {
                term src_value;
                DECODE_COMPACT_TERM(src_value, pc)
                DEST_REGISTER(tail_dreg);
                DECODE_DEST_REGISTER(tail_dreg, pc);

                #ifdef IMPL_EXECUTE_LOOP
                    TRACE("get_tl/2 %lx, %c%i\n", src_value, T_DEST_REG(tail_dreg));

                    term tail = term_get_list_tail(src_value);

                    WRITE_REGISTER(tail_dreg, tail);
                #endif

                #ifdef IMPL_CODE_LOADER
                    TRACE("get_tl/2\n");
                    UNUSED(src_value)
                #endif
                break;
            }

#if MAXIMUM_OTP_COMPILER_VERSION >= 22
            case OP_PUT_TUPLE2: {
                DEST_REGISTER(dreg);
                DECODE_DEST_REGISTER(dreg, pc);
                DECODE_EXTENDED_LIST_TAG(pc);
                uint32_t size;
                DECODE_LITERAL(size, pc)

                TRACE("put_tuple2/2, size=%i\n", size);
                USED_BY_TRACE(size);

                #ifdef IMPL_EXECUTE_LOOP
                    term t = term_alloc_tuple(size, &ctx->heap);
                #endif

                for (uint32_t j = 0; j < size; j++) {
                    term element;
                    DECODE_COMPACT_TERM(element, pc)

                    #ifdef IMPL_CODE_LOADER
                        UNUSED(element);
                    #endif

                    #ifdef IMPL_EXECUTE_LOOP
                        term_put_tuple_element(t, j, element);
                    #endif
                }

                #ifdef IMPL_EXECUTE_LOOP
                    WRITE_REGISTER(dreg, t);
                #endif
                break;
            }
#endif

#if MAXIMUM_OTP_COMPILER_VERSION >= 23
            case OP_SWAP: {
                DEST_REGISTER(reg_a);
                DECODE_DEST_REGISTER(reg_a, pc);
                DEST_REGISTER(reg_b);
                DECODE_DEST_REGISTER(reg_b, pc);

                TRACE("swap/2 a=%c%i, b=%c%i\n", T_DEST_REG(reg_a), T_DEST_REG(reg_b));

                #ifdef IMPL_EXECUTE_LOOP
                    term a = READ_DEST_REGISTER(reg_a);
                    term b = READ_DEST_REGISTER(reg_b);

                    WRITE_REGISTER(reg_a, b);
                    WRITE_REGISTER(reg_b, a);
                #endif
                break;
            }

            case OP_BS_START_MATCH4: {
                term fail_atom;
                uint32_t fail_label = 0;
                DECODE_ATOM_OR_LABEL(fail_atom, fail_label, pc);
                uint32_t live;
                DECODE_LITERAL(live, pc);
                term src;
                DECODE_COMPACT_TERM(src, pc);
                #ifdef IMPL_EXECUTE_LOOP
                    TRIM_LIVE_REGS(live);
                    x_regs[live] = src;
                    // MEMORY_CAN_SHRINK because bs_start_match is classified as gc in beam_ssa_codegen.erl
                    if (memory_ensure_free_with_roots(ctx, TERM_BOXED_BIN_MATCH_STATE_SIZE, live + 1, x_regs, MEMORY_CAN_SHRINK) != MEMORY_GC_OK) {
                        RAISE_ERROR(OUT_OF_MEMORY_ATOM);
                    }
                    src = x_regs[live];
                #endif
                DEST_REGISTER(dreg);
                DECODE_DEST_REGISTER(dreg, pc);

                #ifdef IMPL_CODE_LOADER
                    TRACE("bs_start_match4/4\n");
                #endif

                #ifdef IMPL_EXECUTE_LOOP
                    TRACE("bs_start_match4/4, fail_atom=%u fail_label=%u live=%u src=%p dreg=%c%i\n", (unsigned) fail_atom, (unsigned) fail_label, (unsigned) live, (void *) src, T_DEST_REG(dreg));

                    // no_fail: we know it's a binary or a match_state
                    // resume: we know it's a match_state
                    if (term_is_invalid_term(fail_atom) && !(term_is_binary(src) || term_is_match_state(src))) {
                        pc = mod->labels[fail_label];
                    } else {
                        assert(term_is_binary(src) || term_is_match_state(src));
                        term match_state = term_alloc_bin_match_state(src, 0, &ctx->heap);

                        WRITE_REGISTER(dreg, match_state);
                    }
                #endif
                break;
            }
#endif

#if MAXIMUM_OTP_COMPILER_VERSION >= 24
            case OP_MAKE_FUN3: {
                uint32_t fun_index;
                DECODE_LITERAL(fun_index, pc);
                DEST_REGISTER(dreg);
                DECODE_DEST_REGISTER(dreg, pc);
                DECODE_EXTENDED_LIST_TAG(pc);
                uint32_t numfree;
                DECODE_LITERAL(numfree, pc)
                TRACE("make_fun3/3, fun_index=%i dreg=%c%i numfree=%i\n", fun_index, T_DEST_REG(dreg), numfree);

                #ifdef IMPL_EXECUTE_LOOP
                    size_t size = numfree + BOXED_FUN_SIZE;
                    term *boxed_func = memory_heap_alloc(&ctx->heap, size);

                    boxed_func[0] = ((size - 1) << 6) | TERM_BOXED_FUN;
                    boxed_func[1] = (term) mod;
                    boxed_func[2] = term_from_int(fun_index);
                #endif

                for (uint32_t j = 0; j < numfree; j++) {
                    term arg;
                    DECODE_COMPACT_TERM(arg, pc);
                    #ifdef IMPL_EXECUTE_LOOP
                        boxed_func[3 + j] = arg;
                    #endif
                }

                #ifdef IMPL_EXECUTE_LOOP
                    term fun = ((term) boxed_func) | TERM_BOXED_VALUE_TAG;
                    WRITE_REGISTER(dreg, fun);
                #endif
                break;
            }

            case OP_INIT_YREGS: {
                DECODE_EXTENDED_LIST_TAG(pc);
                uint32_t size;
                DECODE_LITERAL(size, pc);
                for (uint32_t j = 0; j < size; j++) {
                    uint32_t target;
                    DECODE_YREG(target, pc);
                    #ifdef IMPL_EXECUTE_LOOP
                        ctx->e[target] = term_nil();
                    #endif
                }
                break;
            }

            case OP_RECV_MARKER_BIND: {
                DEST_REGISTER(reg_a);
                DECODE_DEST_REGISTER(reg_a, pc);
                DEST_REGISTER(reg_b);
                DECODE_DEST_REGISTER(reg_b, pc);
                TRACE("recv_marker_bind/2: reg1=%c%i reg2=%c%i\n", T_DEST_REG(reg_a), T_DEST_REG(reg_b));
                break;
            }

            case OP_RECV_MARKER_CLEAR: {
                DEST_REGISTER(reg_a);
                DECODE_DEST_REGISTER(reg_a, pc);
                TRACE("recv_marker_clear/1: reg1=%c%i\n", T_DEST_REG(reg_a));
                break;
            }

            case OP_RECV_MARKER_RESERVE: {
                DEST_REGISTER(reg_a);
                DECODE_DEST_REGISTER(reg_a, pc);
                TRACE("recv_marker_reserve/1: reg1=%c%i\n", T_DEST_REG(reg_a));
#ifdef IMPL_EXECUTE_LOOP
                // Clear register to avoid any issue with GC
                WRITE_REGISTER(reg_a, term_nil());
#endif
                break;
            }

            case OP_RECV_MARKER_USE: {
                DEST_REGISTER(reg_a);
                DECODE_DEST_REGISTER(reg_a, pc);
                TRACE("recv_marker_use/1: reg1=%c%i\n", T_DEST_REG(reg_a));
                break;
            }
#endif

#if MAXIMUM_OTP_COMPILER_VERSION >= 25
            case OP_BS_CREATE_BIN: {
                uint32_t fail;
                DECODE_LABEL(fail, pc);
                uint32_t alloc;
                DECODE_LITERAL(alloc, pc);
                uint32_t live;
                DECODE_LITERAL(live, pc);
                uint32_t unit;
                DECODE_LITERAL(unit, pc);
                GC_SAFE_DEST_REGISTER(dreg);
                DECODE_DEST_REGISTER_GC_SAFE(dreg, pc);
                TRACE("bs_create_bin/6 fail=%i, alloc=%i live=%i unit=%i dreg=%c%i\n", fail, alloc, live, unit, T_DEST_REG_GC_SAFE(dreg));
                DECODE_EXTENDED_LIST_TAG(pc);
                uint32_t list_len;
                DECODE_LITERAL(list_len, pc);
                #ifdef IMPL_EXECUTE_LOOP
                    const uint8_t* list_pc = pc;
                #endif
                size_t nb_segments = list_len / 6;
                #ifdef IMPL_CODE_LOADER
                    if (list_len != nb_segments * 6) {
                        fprintf(stderr, "Unexpected number of operations for bs_create_bin/6, each segment should be 6 elements\n");
                        AVM_ABORT();
                    }
                #endif
                // Verify parameters and compute binary size in first iteration
                #ifdef IMPL_EXECUTE_LOOP
                    size_t binary_size = 0;
                #endif
                for (size_t j = 0; j < nb_segments; j++) {
                    term atom_type;
                    DECODE_ATOM(atom_type, pc);
                    int seg;
                    DECODE_LITERAL(seg, pc);
                    int segment_unit;
                    DECODE_LITERAL(segment_unit, pc);
                    term flags;
                    DECODE_COMPACT_TERM(flags, pc);
                    term src;
                    DECODE_COMPACT_TERM(src, pc);
                    term size;
                    DECODE_COMPACT_TERM(size, pc);
                    #ifdef IMPL_EXECUTE_LOOP
                        size_t segment_size = 0;
                        switch (atom_type) {
                            // OTP ignores size for these types
                            case UTF8_ATOM: {
                                VERIFY_IS_INTEGER(src, "bs_create_bin/6", fail);
                                // Silently ignore segment_unit != 0
                                segment_unit = 8;
                                avm_int_t src_value = term_to_int(src);
                                if (UNLIKELY(!bitstring_utf8_size(src_value, &segment_size))) {
                                    if (fail == 0) {
                                        RAISE_ERROR(BADARG_ATOM);
                                    } else {
                                        JUMP_TO_LABEL(mod, fail);
                                    }
                                }
                                break;
                            }
                            case UTF16_ATOM: {
                                VERIFY_IS_INTEGER(src, "bs_create_bin/6", fail);
                                // Silently ignore segment_unit != 0
                                segment_unit = 8;
                                avm_int_t src_value = term_to_int(src);
                                if (UNLIKELY(!bitstring_utf16_size(src_value, &segment_size))) {
                                    if (fail == 0) {
                                        RAISE_ERROR(BADARG_ATOM);
                                    } else {
                                        JUMP_TO_LABEL(mod, fail);
                                    }
                                }
                                break;
                            }
                            case UTF32_ATOM: {
                                VERIFY_IS_INTEGER(src, "bs_create_bin/6", fail);
                                // Silently ignore segment_unit != 0
                                segment_unit = 8;
                                segment_size = 4;
                                break;
                            }
                            case INTEGER_ATOM: {
                                VERIFY_IS_ANY_INTEGER(src, "bs_create_bin/6", fail);
                                VERIFY_IS_INTEGER(size, "bs_create_bin/6", fail);
                                avm_int_t signed_size_value = term_to_int(size);
                                if (UNLIKELY(signed_size_value < 0)) {
                                    if (fail == 0) {
                                        RAISE_ERROR(BADARG_ATOM);
                                    } else {
                                        JUMP_TO_LABEL(mod, fail);
                                    }
                                }
                                segment_size = signed_size_value;
                                break;
                            }
                            case STRING_ATOM: {
                                VERIFY_IS_INTEGER(size, "bs_create_bin/6", fail);
                                avm_int_t signed_size_value = term_to_int(size);
                                if (UNLIKELY(signed_size_value < 0)) {
                                    if (fail == 0) {
                                        RAISE_ERROR(BADARG_ATOM);
                                    } else {
                                        JUMP_TO_LABEL(mod, fail);
                                    }
                                }
                                segment_size = signed_size_value;
                                break;
                            }
                            case APPEND_ATOM:
                            case BINARY_ATOM:
                            case PRIVATE_APPEND_ATOM: {
                                VERIFY_IS_BINARY(src, "bs_create_bin/6", fail);
                                if (size == ALL_ATOM) {
                                    // We only support src as a binary of bytes here.
                                    segment_size = term_binary_size(src);
                                    segment_unit = 8;
                                } else {
                                    VERIFY_IS_INTEGER(size, "bs_create_bin/6", fail);
                                    avm_int_t signed_size_value = term_to_int(size);
                                    if (UNLIKELY(signed_size_value < 0)) {
                                        if (fail == 0) {
                                            RAISE_ERROR(BADARG_ATOM);
                                        } else {
                                            JUMP_TO_LABEL(mod, fail);
                                        }
                                    }
                                    size_t binary_size = term_binary_size(src);
                                    if ((size_t) signed_size_value > binary_size) {
                                        if (fail == 0) {
                                            RAISE_ERROR(BADARG_ATOM);
                                        } else {
                                            JUMP_TO_LABEL(mod, fail);
                                        }
                                    }
                                    segment_size = signed_size_value;
                                }
                                break;
                            }
                            default: {
                                TRACE("bs_create_bin/6: unsupported type atom_index=%i\n", (int) term_to_atom_index(atom_type));
                                RAISE_ERROR(UNSUPPORTED_ATOM);
                            }
                        }
                        binary_size += segment_unit * segment_size;
                    #endif
                }
                // Allocate and build binary in second iteration
                #ifdef IMPL_EXECUTE_LOOP
                    if (binary_size % 8) {
                        TRACE("bs_create_bin/6: total binary size (%li) is not evenly divisible by 8\n", binary_size);
                        RAISE_ERROR(UNSUPPORTED_ATOM);
                    }
                    TRIM_LIVE_REGS(live);
                    if (UNLIKELY(memory_ensure_free_with_roots(ctx, alloc + term_binary_heap_size(binary_size / 8), live, x_regs, MEMORY_CAN_SHRINK) != MEMORY_GC_OK)) {
                        RAISE_ERROR(OUT_OF_MEMORY_ATOM);
                    }
                    term t = term_create_empty_binary(binary_size / 8, &ctx->heap, ctx->global);
                    size_t offset = 0;

                    for (size_t j = 0; j < nb_segments; j++) {
                        term atom_type;
                        DECODE_ATOM(atom_type, list_pc);
                        int seg;
                        DECODE_LITERAL(seg, list_pc);
                        int segment_unit;
                        DECODE_LITERAL(segment_unit, list_pc);
                        term flags;
                        DECODE_COMPACT_TERM(flags, list_pc);
                        term src;
                        DECODE_COMPACT_TERM(src, list_pc);
                        term size;
                        DECODE_COMPACT_TERM(size, list_pc);
                        size_t segment_size;
                        avm_int_t flags_value = 0;
                        avm_int64_t src_value = 0;
                        size_t size_value = 0;
                        switch (atom_type) {
                            case UTF16_ATOM:
                            case UTF32_ATOM:
                            case INTEGER_ATOM:
                                DECODE_FLAGS_LIST(flags_value, flags, opcode);
                                break;
                            default:
                                break;
                        }
                        switch (atom_type) {
                            case STRING_ATOM:
                            case UTF8_ATOM:
                            case UTF16_ATOM:
                            case UTF32_ATOM:
                                src_value = term_to_int(src);
                                break;
                            case INTEGER_ATOM:
                                src_value = term_maybe_unbox_int64(src);
                                break;
                            default:
                                break;
                        }
                        switch (atom_type) {
                            case INTEGER_ATOM:
                            case STRING_ATOM:
                                size_value = (size_t) term_to_int(size);
                                break;
                            default:
                                break;
                        }
                        switch (atom_type) {
                            case UTF8_ATOM: {
                                bool result = bitstring_insert_utf8(t, offset, src_value, &segment_size);
                                // bitstring_utf8_size was called so bitstring_insert_utf8 succeeds
                                UNUSED(result);
                                assert(result);
                                segment_size *= 8;
                                break;
                            }
                            case UTF16_ATOM: {
                                bool result = bitstring_insert_utf16(t, offset, src_value, flags_value, &segment_size);
                                // bitstring_utf16_size was called so bitstring_insert_utf16 succeeds
                                UNUSED(result);
                                assert(result);
                                segment_size *= 8;
                                break;
                            }
                            case UTF32_ATOM: {
                                bool result = bitstring_insert_utf32(t, offset, src_value, flags_value);
                                if (UNLIKELY(!result)) {
                                    TRACE("bs_create_bin/6: Failed to insert character as utf32 into binary: %i\n", result);
                                    if (fail == 0) {
                                        RAISE_ERROR(BADARG_ATOM);
                                    } else {
                                        JUMP_TO_LABEL(mod, fail);
                                    }
                                }
                                segment_size = 32;
                                break;
                            }
                            case INTEGER_ATOM: {
                                bool result = bitstring_insert_integer(t, offset, src_value, size_value * segment_unit, flags_value);
                                if (UNLIKELY(!result)) {
                                    TRACE("bs_create_bin/6: Failed to insert integer into binary\n");
                                    RAISE_ERROR(BADARG_ATOM);
                                }
                                segment_size = size_value;
                                break;
                            }
                            case STRING_ATOM: {
                                uint8_t *dst = (uint8_t *) term_binary_data(t);
                                size_t remaining = 0;
                                const uint8_t *str = module_get_str(mod, src_value, &remaining);
                                segment_size = size_value * segment_unit;
                                bitstring_copy_bits(dst, offset, str, segment_size);
                                break;
                            }
                            case APPEND_ATOM:
                            case BINARY_ATOM:
                            case PRIVATE_APPEND_ATOM: {
                                if (offset % 8) {
                                    TRACE("bs_create_bin/6: current offset (%li) is not evenly divisible by 8\n", offset);
                                    RAISE_ERROR(UNSUPPORTED_ATOM);
                                }
                                uint8_t *dst = (uint8_t *) term_binary_data(t) + (offset / 8);
                                const uint8_t *bin = (const uint8_t *) term_binary_data(src);
                                size_t binary_size = term_binary_size(src);
                                if (size != ALL_ATOM) {
                                    VERIFY_IS_INTEGER(size, "bs_create_bin/6", fail);
                                    avm_int_t signed_size_value = term_to_int(size);
                                    if (UNLIKELY(signed_size_value < 0)) {
                                        TRACE("bs_create_bin/6: size value less than 0: %i\n", (int) signed_size_value);
                                        RAISE_ERROR(BADARG_ATOM);
                                    }
                                    size_value = (size_t) signed_size_value;
                                    if (size_value > binary_size) {
                                        if (fail == 0) {
                                            RAISE_ERROR(BADARG_ATOM);
                                        } else {
                                            JUMP_TO_LABEL(mod, fail);
                                        }
                                    }
                                    binary_size = size_value;
                                }
                                memcpy(dst, bin, binary_size);
                                segment_size = binary_size * 8;
                                break;
                            }
                            default:
                                UNREACHABLE();
                        }
                        offset += segment_size;
                    }
                    WRITE_REGISTER_GC_SAFE(dreg, t);
                #endif
                break;
            }

            case OP_CALL_FUN2: {
                #ifdef IMPL_EXECUTE_LOOP
                    remaining_reductions--;
                    if (UNLIKELY(!remaining_reductions)) {
                        SCHEDULE_NEXT(mod, pc - 1);
                    }
                #endif
                term tag;
                DECODE_COMPACT_TERM(tag, pc)
                unsigned int args_count;
                DECODE_LITERAL(args_count, pc)
                term fun;
                DECODE_COMPACT_TERM(fun, pc)

                TRACE("call_fun2/3, tag, args_count=%i, fun\n", args_count);
                USED_BY_TRACE(args_count);

                #ifdef IMPL_EXECUTE_LOOP
                    if (UNLIKELY(!term_is_function(fun))) {
                        // We can gc as we are raising
                        if (UNLIKELY(memory_ensure_free_with_roots(ctx, TUPLE_SIZE(2), 1, &fun, MEMORY_CAN_SHRINK) != MEMORY_GC_OK)) {
                            RAISE_ERROR(OUT_OF_MEMORY_ATOM);
                        }
                        term new_error_tuple = term_alloc_tuple(2, &ctx->heap);
                        term_put_tuple_element(new_error_tuple, 0, BADFUN_ATOM);
                        term_put_tuple_element(new_error_tuple, 1, fun);
                        RAISE_ERROR(new_error_tuple);
                    }
                    CALL_FUN(fun, args_count)
                #endif
                break;
            }

            case OP_BADRECORD: {
                TRACE("badrecord/1\n");

                #ifdef IMPL_EXECUTE_LOOP
                    term value;
                    DECODE_COMPACT_TERM(value, pc)

                    // We can gc as we are raising
                    if (UNLIKELY(memory_ensure_free_with_roots(ctx, TUPLE_SIZE(2), 1, &value, MEMORY_CAN_SHRINK) != MEMORY_GC_OK)) {
                        RAISE_ERROR(OUT_OF_MEMORY_ATOM);
                    }
                    term new_error_tuple = term_alloc_tuple(2, &ctx->heap);
                    term_put_tuple_element(new_error_tuple, 0, BADRECORD_ATOM);
                    term_put_tuple_element(new_error_tuple, 1, value);
                    RAISE_ERROR(new_error_tuple);
                #endif

                #ifdef IMPL_CODE_LOADER
                    term value;
                    DECODE_COMPACT_TERM(value, pc)
                #endif

                break;
            }
#endif

#if MAXIMUM_OTP_COMPILER_VERSION >= 26
            case OP_UPDATE_RECORD: {
                #ifdef IMPL_CODE_LOADER
                    TRACE("update_record/5\n");
                #endif

                term hint;
                DECODE_ATOM(hint, pc);
                int size;
                DECODE_LITERAL(size, pc);
                term src;
                DECODE_COMPACT_TERM(src, pc);
                DEST_REGISTER(dreg);
                DECODE_DEST_REGISTER(dreg, pc);
                #ifdef IMPL_EXECUTE_LOOP
                    if (UNLIKELY(!term_is_tuple(src) || (size != term_get_tuple_arity(src)))) {
                        fprintf(stderr, "update_record/5 !term_is_tuple(src) or size doesn't match\n");
                        AVM_ABORT();
                    }
                #endif
                DECODE_EXTENDED_LIST_TAG(pc);
                int list_len;
                DECODE_LITERAL(list_len, pc);
                #ifdef IMPL_EXECUTE_LOOP
                    term dst;
                    dst = term_alloc_tuple(size, &ctx->heap);

                    TRACE("update_record/5 hint=%lu, size=%i, src=%p, dst=%p, updates_len=%d\n", hint, size, (void *)src, (void *)dst, list_len);
                    bool reuse = hint == REUSE_ATOM;
                    for (int j = 0;  j < size; j++) {
                        term_put_tuple_element(dst, j, term_get_tuple_element(src, j));
                    }
                #endif
                for (int j = 0;  j < list_len; j+=2) {
                    int update_ix;
                    DECODE_LITERAL(update_ix, pc);
                    term update_value;
                    DECODE_COMPACT_TERM(update_value, pc);
                    #ifdef IMPL_EXECUTE_LOOP
                        if (reuse) {
                            term old_value = term_get_tuple_element(dst, update_ix - 1);
                            TermCompareResult result = term_compare(update_value, old_value, TermCompareExact, ctx->global);
                            if (result == TermEquals) {
                                continue;
                            } else if (UNLIKELY(result == TermCompareMemoryAllocFail)) {
                                RAISE_ERROR(OUT_OF_MEMORY_ATOM);
                            }
                            reuse = false;
                        }
                        term_put_tuple_element(dst, update_ix - 1, update_value);
                    #endif
                }
                #ifdef IMPL_EXECUTE_LOOP
                    if (reuse) {
                        WRITE_REGISTER(dreg, src);
                    } else {
                        WRITE_REGISTER(dreg, dst);
                    }
                #endif
                break;
            }

            case OP_BS_MATCH: {
                TRACE("bs_match/3\n");

                int fail;
                DECODE_LABEL(fail, pc);
                term match_state;
                DECODE_COMPACT_TERM(match_state, pc);
                #ifdef IMPL_EXECUTE_LOOP
                    VERIFY_IS_MATCH_STATE(match_state, "bs_match/3", fail)
                    term bs_bin = term_get_match_state_binary(match_state);
                    size_t bs_offset = term_get_match_state_offset(match_state);
                #endif
                DECODE_EXTENDED_LIST_TAG(pc);
                int list_len;
                DECODE_LITERAL(list_len, pc);
                int j = 0;
                while (j < list_len) {
                    term command;
                    DECODE_ATOM(command, pc);
                    j++;
                    switch (command) {
                        case ENSURE_AT_LEAST_ATOM: {
                            int stride;
                            DECODE_LITERAL(stride, pc);
                            j++;
                            int unit; // TODO: check use of unit here
                            DECODE_LITERAL(unit, pc);
                            j++;
                            #ifdef IMPL_EXECUTE_LOOP
                                size_t bs_bin_size = term_binary_size(bs_bin);
                                if (UNLIKELY(stride < 0)) {
                                    RAISE_ERROR(BADARG_ATOM);
                                }
                                size_t unsigned_stride = (size_t) stride;
                                if ((bs_bin_size * 8) - bs_offset < unsigned_stride) {
                                    TRACE("bs_match/3: ensure_at_least failed -- bs_bin_size = %d, bs_offset = %d, stride = %d, unit = %d\n", (int) bs_bin_size, (int) bs_offset, (int) stride, (int) unit);
                                    goto bs_match_jump_to_fail;
                                }
                            #endif
                            break;
                        }

                        case ENSURE_EXACTLY_ATOM: {
                            int stride;
                            DECODE_LITERAL(stride, pc);
                            j++;
                            #ifdef IMPL_EXECUTE_LOOP
                                if (UNLIKELY(stride < 0)) {
                                    RAISE_ERROR(BADARG_ATOM);
                                }
                                size_t unsigned_stride = (size_t) stride;
                                size_t bs_bin_size = term_binary_size(bs_bin);
                                if ((bs_bin_size * 8) - bs_offset != unsigned_stride) {
                                    TRACE("bs_match/3: ensure_exactly failed -- bs_bin_size = %lu, bs_offset = %lu, stride = %lu\n", (unsigned long) bs_bin_size, (unsigned long) bs_offset, (unsigned long) stride);
                                    goto bs_match_jump_to_fail;
                                }
                            #endif
                            break;
                        }

                        case INTEGER_ATOM: {
                            uint32_t live;
                            DECODE_LITERAL(live, pc);
                            j++;
                            term flags;
                            DECODE_COMPACT_TERM(flags, pc);
                            j++;
                            #ifdef IMPL_EXECUTE_LOOP
                                avm_int_t flags_value;
                                DECODE_FLAGS_LIST(flags_value, flags, opcode)
                            #endif
                            term size;
                            DECODE_COMPACT_TERM(size, pc);
                            j++;
                            int unit;
                            DECODE_LITERAL(unit, pc);
                            j++;
                            #ifdef IMPL_EXECUTE_LOOP
                                // context_clean_registers(ctx, live); // TODO: check if needed
                                VERIFY_IS_INTEGER(size, "bs_match/3", fail);
                                avm_int_t size_val = term_to_int(size);
                                avm_int_t increment = size_val * unit;
                                union maybe_unsigned_int64 value;
                                bool status = bitstring_extract_integer(bs_bin, bs_offset, increment, flags_value, &value);
                                if (UNLIKELY(!status)) {
                                    TRACE("bs_match/3: error extracting integer.\n");
                                    goto bs_match_jump_to_fail;
                                }
                                term t = maybe_alloc_boxed_integer_fragment(ctx, value.s);
                                if (UNLIKELY(term_is_invalid_term(t))) {
                                    RAISE_ERROR(OUT_OF_MEMORY_ATOM);
                                }
                            #endif
                            DEST_REGISTER(dreg);
                            DECODE_DEST_REGISTER(dreg, pc);
                            j++;
                            #ifdef IMPL_EXECUTE_LOOP
                                WRITE_REGISTER(dreg, t);
                                bs_offset += increment;
                            #endif
                            break;
                        }

                        case BINARY_ATOM: {
                            uint32_t live;
                            DECODE_LITERAL(live, pc);
                            j++;
                            term flags;
                            DECODE_COMPACT_TERM(flags, pc);
                            j++;
                            #ifdef IMPL_EXECUTE_LOOP
                                // TODO : determine what this is used for
                                avm_int_t flags_value;
                                DECODE_FLAGS_LIST(flags_value, flags, opcode)
                            #endif
                            int size;
                            DECODE_LITERAL(size, pc);
                            j++;
                            int unit;
                            DECODE_LITERAL(unit, pc);
                            j++;
                            #ifdef IMPL_EXECUTE_LOOP
                                int matched_bits = size * unit;
                                if (bs_offset % 8 != 0 || matched_bits % 8 != 0) {
                                    TRACE("bs_match/3: Unsupported.  Offset on binary read must be aligned on byte boundaries.\n");
                                    RAISE_ERROR(BADARG_ATOM);
                                }
                                if ((bs_offset + matched_bits) > term_binary_size(bs_bin) * 8) {
                                    TRACE("bs_match/3: insufficient capacity\n");
                                    goto bs_match_jump_to_fail;
                                }
                                size_t heap_size = term_sub_binary_heap_size(bs_bin, matched_bits / 8);
                                TRIM_LIVE_REGS(live);
                                x_regs[live] = match_state;
                                if (UNLIKELY(memory_ensure_free_with_roots(ctx, heap_size, live + 1, x_regs, MEMORY_CAN_SHRINK) != MEMORY_GC_OK)) {
                                    RAISE_ERROR(OUT_OF_MEMORY_ATOM);
                                }
                                match_state = x_regs[live];
                                bs_bin = term_get_match_state_binary(match_state);
                                term t = term_maybe_create_sub_binary(bs_bin, bs_offset / 8, matched_bits / 8, &ctx->heap, ctx->global);
                            #endif
                            DEST_REGISTER(dreg);
                            DECODE_DEST_REGISTER(dreg, pc);
                            j++;
                            #ifdef IMPL_EXECUTE_LOOP
                                WRITE_REGISTER(dreg, t);
                                bs_offset += matched_bits;
                            #endif
                            break;
                        }

                        case GET_TAIL_ATOM: {
                            uint32_t live;
                            DECODE_LITERAL(live, pc);
                            j++;
                            int unit;
                            DECODE_LITERAL(unit, pc);
                            j++;
                            #ifdef IMPL_EXECUTE_LOOP
                                // TODO: rewrite this bit once bitstrings are supported
                                if (bs_offset % 8 != 0) {
                                    TRACE("bs_match/3: Unsupported.  Offset on binary read must be aligned on byte boundaries.\n");
                                    RAISE_ERROR(BADARG_ATOM);
                                }
                                size_t total_bytes = term_binary_size(bs_bin);
                                size_t bs_offset_bytes = bs_offset / 8;
                                size_t tail_bytes = total_bytes - bs_offset_bytes;
                                size_t heap_size = term_sub_binary_heap_size(bs_bin, tail_bytes);
                                TRIM_LIVE_REGS(live);
                                x_regs[live] = match_state;
                                if (UNLIKELY(memory_ensure_free_with_roots(ctx, heap_size, live + 1, x_regs, MEMORY_CAN_SHRINK) != MEMORY_GC_OK)) {
                                    RAISE_ERROR(OUT_OF_MEMORY_ATOM);
                                }
                                match_state = x_regs[live];
                                bs_bin = term_get_match_state_binary(match_state);
                                term t = term_maybe_create_sub_binary(bs_bin, bs_offset_bytes, tail_bytes, &ctx->heap, ctx->global);
                            #endif
                            DEST_REGISTER(dreg);
                            DECODE_DEST_REGISTER(dreg, pc);
                            j++;
                            #ifdef IMPL_EXECUTE_LOOP
                                WRITE_REGISTER(dreg, t);
                                bs_offset = total_bytes * 8;
                            #endif
                            break;
                        }

                        case EQUAL_COLON_EQUAL_ATOM: {
                            // genot.tab says Live, but compiler always put nil
                            DECODE_NIL(pc);
                            j++;
                            int size;
                            DECODE_LITERAL(size, pc);
                            j++;
                            avm_int_t pattern_value;
                            DECODE_LITERAL(pattern_value, pc);
                            j++;
                            #ifdef IMPL_EXECUTE_LOOP
                                union maybe_unsigned_int64 matched_value;
                                bool status = bitstring_extract_integer(bs_bin, bs_offset, size, 0, &matched_value);
                                if (UNLIKELY(!status)) {
                                    TRACE("bs_match/3: error extracting integer for =:=.\n");
                                    goto bs_match_jump_to_fail;
                                }
                                if (matched_value.s != pattern_value) {
                                    TRACE("bs_match/3: =:= : value doesn't match %lu != %lu\n", (unsigned long) pattern_value, (unsigned long) matched_value.s);
                                    goto bs_match_jump_to_fail;
                                }
                                bs_offset += size;
                            #endif
                            break;
                        }

                        case SKIP_ATOM: {
                            int stride;
                            DECODE_LITERAL(stride, pc);
                            j++;
                            #ifdef IMPL_EXECUTE_LOOP
                                bs_offset += stride;
                            #endif
                            break;
                        }

                        default:
                            fprintf(stderr, "bs_match/3: undecoded command: %i, j = %d, list_len = %d\n\n", (int) term_to_atom_index(command), j, list_len);
                            #ifdef IMPL_EXECUTE_LOOP
                                fprintf(stderr, "failed at %" PRIuPTR "\n", pc - code);
                            #endif

                            AVM_ABORT();
                    }
                    #ifdef IMPL_EXECUTE_LOOP
                        term_set_match_state_offset(match_state, bs_offset);
                    #endif
                }
                break;

                #ifdef IMPL_EXECUTE_LOOP
bs_match_jump_to_fail:
                    JUMP_TO_ADDRESS(mod->labels[fail]);
                #endif
            }
#endif

            default:
                printf("Undecoded opcode: %i\n", pc[-1]);
                #ifdef IMPL_EXECUTE_LOOP
                    fprintf(stderr, "failed at %" PRIuPTR "\n", pc - code);
                #endif
                AVM_ABORT();
                return 1;
        }

        continue;

#ifdef IMPL_EXECUTE_LOOP
do_abort:
        x_regs[0] = ERROR_ATOM;
        x_regs[1] = VM_ABORT_ATOM;

handle_error:
        {
            int target_label = get_catch_label_and_change_module(ctx, &mod);
            if (target_label) {
                code = mod->code->code;
                JUMP_TO_ADDRESS(mod->labels[target_label]);
            }
        }

        // Do not print crash dump if reason is normal.
        if (x_regs[0] != LOWERCASE_EXIT_ATOM || x_regs[1] != NORMAL_ATOM) {
            dump(ctx);
        }

        if (x_regs[0] == LOWERCASE_EXIT_ATOM) {
            ctx->exit_reason = x_regs[1];
        } else {
            bool throw = ctx->x[0] == THROW_ATOM;

            int exit_reason_tuple_size = (throw ? TUPLE_SIZE(2) : 0) + TUPLE_SIZE(2);
            if (memory_ensure_free_with_roots(ctx, exit_reason_tuple_size, 1, x_regs + 1, MEMORY_CAN_SHRINK) != MEMORY_GC_OK) {
                ctx->exit_reason = OUT_OF_MEMORY_ATOM;
            } else {
                term error_term;
                if (throw) {
                    error_term = term_alloc_tuple(2, &ctx->heap);
                    term_put_tuple_element(error_term, 0, NOCATCH_ATOM);
                    term_put_tuple_element(error_term, 1, x_regs[1]);
                } else {
                    // error
                    error_term = x_regs[1];
                }

                term exit_reason_tuple = term_alloc_tuple(2, &ctx->heap);
                term_put_tuple_element(exit_reason_tuple, 0, error_term);
                term_put_tuple_element(exit_reason_tuple, 1, term_nil());
                ctx->exit_reason = exit_reason_tuple;
            }
        }

terminate_context:
        TRACE("-- Code execution finished for %i--\n", ctx->process_id);
        GlobalContext *global = ctx->global;
        if (ctx->leader) {
            scheduler_stop_all(global);
        }
        scheduler_terminate(ctx);
        ctx = scheduler_run(global);
        goto schedule_in;
#endif
    }
}

#ifndef __clang__
#pragma GCC diagnostic pop
#else
#pragma clang diagnostic pop
#endif

#undef DECODE_COMPACT_TERM

#ifdef __cplusplus
}
#endif<|MERGE_RESOLUTION|>--- conflicted
+++ resolved
@@ -4091,11 +4091,7 @@
                 #ifdef IMPL_EXECUTE_LOOP
                     TRACE("bs_get_utf8/5, fail=%i src=0x%lx arg2=0x%lx arg3=0x%lx dreg=%c%i\n", fail, src, arg2, arg3, T_DEST_REG(dreg));
 
-<<<<<<< HEAD
-                    VERIFY_IS_MATCH_STATE(src, "bs_get_utf8", 0);
-=======
                     assert(term_is_match_state(src));
->>>>>>> 040f33d3
 
                     term src_bin = term_get_match_state_binary(src);
                     avm_int_t offset_bits = term_get_match_state_offset(src);
@@ -4132,11 +4128,7 @@
                 #ifdef IMPL_EXECUTE_LOOP
                     TRACE("bs_skip_utf8/4, fail=%i src=0x%lx arg2=0x%lx arg3=0x%lx\n", fail, src, arg2, arg3);
 
-<<<<<<< HEAD
-                    VERIFY_IS_MATCH_STATE(src, "bs_get_utf8", 0);
-=======
                     assert(term_is_match_state(src));
->>>>>>> 040f33d3
 
                     term src_bin = term_get_match_state_binary(src);
                     avm_int_t offset_bits = term_get_match_state_offset(src);
@@ -4236,11 +4228,7 @@
                 #ifdef IMPL_EXECUTE_LOOP
                     TRACE("bs_get_utf16/5, fail=%i src=0x%lx arg2=0x%lx flags=0x%"PRIu32" dreg=%c%i\n", fail, src, arg2, flags_value, T_DEST_REG(dreg));
 
-<<<<<<< HEAD
-                    VERIFY_IS_MATCH_STATE(src, "bs_get_utf16", 0);
-=======
                     assert(term_is_match_state(src));
->>>>>>> 040f33d3
 
                     term src_bin = term_get_match_state_binary(src);
                     avm_int_t offset_bits = term_get_match_state_offset(src);
@@ -4277,11 +4265,7 @@
                 #ifdef IMPL_EXECUTE_LOOP
                     TRACE("bs_skip_utf16/5, fail=%i src=0x%lx arg2=0x%lx flags=0x%lx\n", fail, src, arg2, flags);
 
-<<<<<<< HEAD
-                    VERIFY_IS_MATCH_STATE(src, "bs_skip_utf16", 0);
-=======
                     assert(term_is_match_state(src));
->>>>>>> 040f33d3
 
                     term src_bin = term_get_match_state_binary(src);
                     avm_int_t offset_bits = term_get_match_state_offset(src);
@@ -4357,11 +4341,7 @@
                 #ifdef IMPL_EXECUTE_LOOP
                     TRACE("bs_get_utf32/5, fail=%i src=0x%lx arg2=0x%lx flags=0x%"PRIu32" dreg=%c%i\n", fail, src, arg2, flags_value, T_DEST_REG(dreg));
 
-<<<<<<< HEAD
-                    VERIFY_IS_MATCH_STATE(src, "bs_get_utf32", 0);
-=======
                     assert(term_is_match_state(src));
->>>>>>> 040f33d3
 
                     term src_bin = term_get_match_state_binary(src);
                     avm_int_t offset_bits = term_get_match_state_offset(src);
@@ -4397,11 +4377,7 @@
                 #ifdef IMPL_EXECUTE_LOOP
                     TRACE("bs_skip_utf32/5, fail=%i src=0x%lx arg2=0x%lx flags=0x%lx\n", fail, src, arg2, flags);
 
-<<<<<<< HEAD
-                    VERIFY_IS_MATCH_STATE(src, "bs_skip_utf32", 0);
-=======
                     assert(term_is_match_state(src));
->>>>>>> 040f33d3
 
                     term src_bin = term_get_match_state_binary(src);
                     avm_int_t offset_bits = term_get_match_state_offset(src);
