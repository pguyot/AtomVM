--- conflicted
+++ resolved
@@ -1050,7 +1050,6 @@
                     context_process_flush_monitor_signal(ctx, flush_signal->ref_ticks, info);   \
                     break;                                                                      \
                 }                                                                               \
-<<<<<<< HEAD
                 case SetGroupLeaderSignal: {                                                    \
                     struct TermSignal *group_leader                                             \
                         = CONTAINER_OF(signal_message, struct TermSignal, base);                \
@@ -1060,11 +1059,6 @@
                     }                                                                           \
                     break;                                                                      \
                 }                                                                               \
-                case UnlinkSignal: {                                                            \
-                    struct ImmediateSignal *immediate_signal                                    \
-                        = CONTAINER_OF(signal_message, struct ImmediateSignal, base);           \
-                    context_unlink(ctx, immediate_signal->immediate);                           \
-=======
                 case UnlinkIDSignal: {                                                          \
                     struct ImmediateRefSignal *immediate_ref_signal                             \
                         = CONTAINER_OF(signal_message, struct ImmediateRefSignal, base);        \
@@ -1083,7 +1077,6 @@
                     if (context_process_link_exit_signal(ctx, link_exit_signal)) {              \
                         reprocess_outer = true;                                                 \
                     }                                                                           \
->>>>>>> bc50bc16
                     break;                                                                      \
                 }                                                                               \
                 case MonitorSignal: {                                                           \
