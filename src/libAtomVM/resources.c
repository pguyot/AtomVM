/*
 * This file is part of AtomVM.
 *
 * Copyright 2023 Paul Guyot <pguyot@kallisys.net>
 *
 * Licensed under the Apache License, Version 2.0 (the "License");
 * you may not use this file except in compliance with the License.
 * You may obtain a copy of the License at
 *
 *    http://www.apache.org/licenses/LICENSE-2.0
 *
 * Unless required by applicable law or agreed to in writing, software
 * distributed under the License is distributed on an "AS IS" BASIS,
 * WITHOUT WARRANTIES OR CONDITIONS OF ANY KIND, either express or implied.
 * See the License for the specific language governing permissions and
 * limitations under the License.
 *
 * SPDX-License-Identifier: Apache-2.0 OR LGPL-2.1-or-later
 */

#include <stdbool.h>
#include <stdlib.h>
#include <string.h>

#include "context.h"
#include "defaultatoms.h"
#include "erl_nif.h"
#include "erl_nif_priv.h"
#include "globalcontext.h"
#include "refc_binary.h"
#include "resources.h"
#include "synclist.h"
#include "sys.h"
#include "utils.h"

ErlNifResourceType *enif_init_resource_type(ErlNifEnv *env, const char *name, const ErlNifResourceTypeInit *init, ErlNifResourceFlags flags, ErlNifResourceFlags *tried)
{
    if (tried) {
        *tried = flags;
    }
    struct ResourceType *result = malloc(sizeof(struct ResourceType));
    if (UNLIKELY(result == NULL)) {
        return NULL;
    }
    result->name = strdup(name);
    result->global = env->global;
    list_init(&result->head);
    synclist_init(&result->monitors);
    result->dtor = NULL;
    result->stop = NULL;
    result->down = NULL;
    if (init->members >= 1) {
        result->dtor = init->dtor;
        if (init->members >= 2) {
            result->stop = init->stop;
            if (init->members >= 3) {
                result->down = init->down;
            }
        }
    }
    synclist_append(&env->global->resource_types, &result->head);

    return result;
}

void *enif_alloc_resource(ErlNifResourceType *type, unsigned size)
{
    struct RefcBinary *refc = refc_binary_create_resource(size, type);
    if (UNLIKELY(refc == NULL)) {
        return NULL;
    }
    // We add it now to the list of refc binaries, so resource is destroyed at
    // the latest when globalcontext is destroyed
    synclist_append(&type->global->refc_binaries, &refc->head);
    // OTP semantics suppose the ref count is 1 as each alloc_resource should
    // be balanced by a release_resource.
    refc->ref_count = 1;
    return (void *) refc_binary_get_data(refc);
}

int enif_get_resource(ErlNifEnv *env, ERL_NIF_TERM t, ErlNifResourceType *type, void **objp)
{
    UNUSED(env);

    if (UNLIKELY(!term_is_refc_binary(t))) {
        return false;
    }
    if (UNLIKELY(term_refc_binary_is_const(t))) {
        return false;
    }
    const term *boxed_value = term_to_const_term_ptr(t);
    struct RefcBinary *refc = (struct RefcBinary *) boxed_value[3];
    if (UNLIKELY(refc->resource_type != type)) {
        return false;
    }
    *objp = (void *) refc_binary_get_data(refc);
    return true;
}

int enif_keep_resource(void *resource)
{
    struct RefcBinary *refc = refc_binary_from_data(resource);
    refc_binary_increment_refcount(refc);
    return true;
}

int enif_release_resource(void *resource)
{
    struct RefcBinary *refc = refc_binary_from_data(resource);
    refc_binary_decrement_refcount(refc, refc->resource_type->global);
    return true;
}

ERL_NIF_TERM enif_make_resource(ErlNifEnv *env, void *obj)
{
    if (UNLIKELY(memory_erl_nif_env_ensure_free(env, TERM_BOXED_RESOURCE_SIZE) != MEMORY_GC_OK)) {
        AVM_ABORT();
    }
    return term_from_resource(obj, &env->heap);
}

static void enif_select_event_message_dispose(Message *message, GlobalContext *global, bool from_task)
{
    if (message) {
        mailbox_message_dispose_unsent(message, global, from_task);
    }
}

static int enif_select_common(ErlNifEnv *env, ErlNifEvent event, enum ErlNifSelectFlags mode, void *obj, const ErlNifPid *pid, ERL_NIF_TERM ref, Message *message)
{
    GlobalContext *global = env->global;
    struct RefcBinary *resource = refc_binary_from_data(obj);
    // Search for event and obj
    struct ListHead *item;
    struct ListHead *select_events = synclist_wrlock(&global->select_events);
    struct SelectEvent *select_event = NULL;
    LIST_FOR_EACH (item, select_events) {
        select_event = GET_LIST_ENTRY(item, struct SelectEvent, head);
        if (select_event->event == event && select_event->resource == resource) {
            break;
        }
        select_event = NULL;
    }
    if (mode & ERL_NIF_SELECT_STOP) {
        if (select_event == NULL) {
            synclist_unlock(&global->select_events);
            return ERL_NIF_SELECT_INVALID_EVENT;
        }
        bool was_read = select_event->read;
        bool was_write = select_event->write;
        if (!was_read && !was_write) {
            list_remove(&select_event->head);
            synclist_unlock(&global->select_events);
            // We can call stop now.
            if (resource->resource_type->stop) {
                resource->resource_type->stop(env, obj, event, true);
            }
            refc_binary_decrement_refcount(resource, global);
            enif_select_event_message_dispose(select_event->message, global, false);
            free((void *) select_event);
            return ERL_NIF_SELECT_STOP_CALLED;
        }
        // We cannot call stop now because scheduler loop unlocks after building
        // the select set but before calling select (or equivalent)
        // So instead we flag the event.
        select_event->close = 1;
        select_event->read = 0;
        select_event->write = 0;
        synclist_unlock(&global->select_events);
        // Platform loop should check close flag after unregister is called
        if (was_read) {
            sys_unregister_select_event(global, event, false);
        }
        if (was_write) {
            sys_unregister_select_event(global, event, true);
        }
        return ERL_NIF_SELECT_STOP_SCHEDULED;
    }
    // Create new event if it doesn't exist.
    if (select_event == NULL) {
        select_event = malloc(sizeof(struct SelectEvent));
        if (IS_NULL_PTR(select_event)) {
            AVM_ABORT();
        }
        select_event->event = event;
        select_event->resource = resource;
        select_event->message = NULL;
        select_event->ref_ticks = 0;
        // Resource is used in select_event, so we increase refcount.
        refc_binary_increment_refcount(resource);
        list_init(&select_event->head);
        list_append(select_events, &select_event->head);
    }
    // Second read or second write overwrite ref/message & pid.
    enif_select_event_message_dispose(select_event->message, global, false);
    select_event->message = message;
    if (message) {
        select_event->ref_ticks = 0;
    } else {
        if (ref == UNDEFINED_ATOM) {
            select_event->ref_ticks = 0;
        } else {
            select_event->ref_ticks = term_to_ref_ticks(ref);
        }
    }
    select_event->local_pid = *pid;
    select_event->read = mode & ERL_NIF_SELECT_READ;
    select_event->write = mode & ERL_NIF_SELECT_WRITE;
    select_event->close = 0;
    synclist_unlock(&global->select_events);
    if (select_event->read) {
        sys_register_select_event(global, event, false);
    }
    if (select_event->write) {
        sys_register_select_event(global, event, true);
    }
    return 0;
}

int enif_select(ErlNifEnv *env, ErlNifEvent event, enum ErlNifSelectFlags mode, void *obj, const ErlNifPid *pid, ERL_NIF_TERM ref)
{
    if (!(mode & (ERL_NIF_SELECT_STOP | ERL_NIF_SELECT_READ | ERL_NIF_SELECT_WRITE))) {
        return ERL_NIF_SELECT_BADARG;
    }
    if (UNLIKELY(mode & (ERL_NIF_SELECT_READ | ERL_NIF_SELECT_WRITE) && !term_is_local_reference(ref) && ref != UNDEFINED_ATOM)) {
        return ERL_NIF_SELECT_BADARG;
    }
    return enif_select_common(env, event, mode, obj, pid, ref, NULL);
}

int enif_select_read(ErlNifEnv *env, ErlNifEvent event, void *obj, const ErlNifPid *pid, ERL_NIF_TERM msg, ErlNifEnv *msg_env)
{
    if (UNLIKELY(msg_env != NULL)) {
        return ERL_NIF_SELECT_BADARG;
    }
    Message *message = mailbox_message_create_normal_message_from_term(msg);
    enum ErlNifSelectFlags mode = ERL_NIF_SELECT_READ;
    return enif_select_common(env, event, mode, obj, pid, term_nil(), message);
}

term select_event_make_notification(void *rsrc_obj, uint64_t ref_ticks, bool is_write, Heap *heap)
{
    term notification = term_alloc_tuple(4, heap);
    term_put_tuple_element(notification, 0, SELECT_ATOM);
    term_put_tuple_element(notification, 1, term_from_resource(rsrc_obj, heap));
    term ref;
    if (ref_ticks == 0) {
        ref = UNDEFINED_ATOM;
    } else {
        ref = term_from_ref_ticks(ref_ticks, heap);
    }
    term_put_tuple_element(notification, 2, ref);
    term_put_tuple_element(notification, 3, is_write ? READY_OUTPUT_ATOM : READY_INPUT_ATOM);
    return notification;
}

static void select_event_send_notification(struct SelectEvent *select_event, bool is_write, GlobalContext *global)
{
    if (select_event->message) {
        enum SendMessageResult result;
#ifdef AVM_SELECT_IN_TASK
        result = globalcontext_post_message_from_task(global, select_event->local_pid, select_event->message);
#else
        result = globalcontext_post_message(global, select_event->local_pid, select_event->message);
#endif
        if (result == SEND_MESSAGE_OK) {
            // Ownership was properly transfered.
            // Otherwise, it will be destroyed when we have a context (when enif_select is called with stop for example)
            select_event->message = NULL;
        }
    } else {
        BEGIN_WITH_STACK_HEAP(SELECT_EVENT_NOTIFICATION_SIZE, heap)
        term notification = select_event_make_notification(select_event->resource->data, select_event->ref_ticks, is_write, &heap);
#ifdef AVM_SELECT_IN_TASK
        globalcontext_send_message_from_task(global, select_event->local_pid, NormalMessage, notification);
#else
        globalcontext_send_message(global, select_event->local_pid, notification);
#endif
        END_WITH_STACK_HEAP(heap, global)
    }
    if (is_write) {
        select_event->write = 0;
    } else {
        select_event->read = 0;
    }
    sys_unregister_select_event(global, select_event->event, is_write);
}

bool select_event_notify(ErlNifEvent event, bool is_read, bool is_write, GlobalContext *global)
{
    bool result = false;
    struct SelectEvent *select_event = NULL;
    struct ListHead *item;
    struct ListHead *select_events = synclist_wrlock(&global->select_events);
    LIST_FOR_EACH (item, select_events) {
        select_event = GET_LIST_ENTRY(item, struct SelectEvent, head);
        if (select_event->event == event) {
            break;
        }
        select_event = NULL;
    }
    if (select_event) {
        if (is_read && select_event->read) {
            select_event_send_notification(select_event, false, global);
            result = true;
        }
        if (is_write && select_event->write) {
            select_event_send_notification(select_event, true, global);
            result = true;
        }
    }
    synclist_unlock(&global->select_events);
    return result;
}

static inline void select_event_destroy(struct SelectEvent *select_event, GlobalContext *global)
{
    if (select_event->resource->resource_type->stop) {
        ErlNifEnv env;
        erl_nif_env_partial_init_from_globalcontext(&env, global);
        select_event->resource->resource_type->stop(&env, select_event->resource->data, select_event->event, false);
    }
#ifdef AVM_SELECT_IN_TASK
    globalcontext_refc_decrement_refcount_from_task(global, select_event->resource);
#else
    refc_binary_decrement_refcount(select_event->resource, global);
#endif
    enif_select_event_message_dispose(select_event->message, global, true);
    free((void *) select_event);
}

void select_event_count_and_destroy_closed(struct ListHead *select_events, size_t *read, size_t *write, size_t *either, GlobalContext *global)
{
    size_t read_count = 0;
    size_t write_count = 0;
    size_t either_count = 0;

    struct ListHead *item;
    struct ListHead *tmp;
    MUTABLE_LIST_FOR_EACH (item, tmp, select_events) {
        struct SelectEvent *select_event = GET_LIST_ENTRY(item, struct SelectEvent, head);
        if (select_event->close) {
            list_remove(&select_event->head);
            select_event_destroy(select_event, global);
        } else {
            if (select_event->read || select_event->write) {
                if (select_event->read) {
                    read_count++;
                }
                if (select_event->write) {
                    write_count++;
                }
                either_count++;
            }
        }
    }
    if (read) {
        *read = read_count;
    }
    if (write) {
        *write = write_count;
    }
    if (either) {
        *either = either_count;
    }
}

int enif_monitor_process(ErlNifEnv *env, void *obj, const ErlNifPid *target_pid, ErlNifMonitor *mon)
{
    struct RefcBinary *resource = refc_binary_from_data(obj);
    struct ResourceType *resource_type = resource->resource_type;
    if (resource_type == NULL || resource_type->down == NULL) {
        return -1;
    }

    struct ResourceMonitor *resource_monitor = malloc(sizeof(struct ResourceMonitor));
    if (IS_NULL_PTR(resource_monitor)) {
        return 1;
    }
    uint64_t ref_ticks = globalcontext_get_ref_ticks(env->global);
    resource_monitor->resource = resource;
    resource_monitor->ref_ticks = ref_ticks;
    resource_monitor->process_id = *target_pid;

    struct Monitor *monitor = monitor_resource_monitor_new(obj, ref_ticks);
    if (IS_NULL_PTR(monitor)) {
        free(resource_monitor);
        return -1;
    }

    Context *target = globalcontext_get_process_lock(env->global, *target_pid);
    if (IS_NULL_PTR(target)) {
        free(resource_monitor);
        free(monitor);
        return 1;
    }

<<<<<<< HEAD
    struct ResourceMonitor *monitor = context_resource_monitor(target, obj);
    list_append(&resource->resource_type->monitors, &monitor->resource_list_head);
    refc_binary_increment_refcount(resource);
=======
    synclist_append(&resource_type->monitors, &resource_monitor->resource_list_head);
    mailbox_send_monitor_signal(target, MonitorSignal, monitor);
>>>>>>> 3044560c
    globalcontext_get_process_unlock(env->global, target);

    if (mon) {
        mon->ref_ticks = ref_ticks;
        mon->resource_type = resource_type;
    }

    return 0;
}

void resource_type_fire_monitor(struct ResourceType *resource_type, ErlNifEnv *env, void *resource, int32_t process_id, uint64_t ref_ticks)
{
    struct RefcBinary *refc = NULL;
    struct ListHead *monitors = synclist_wrlock(&resource_type->monitors);
    struct ListHead *item;
    LIST_FOR_EACH (item, monitors) {
        struct ResourceMonitor *monitor = GET_LIST_ENTRY(item, struct ResourceMonitor, resource_list_head);
        if (monitor->ref_ticks == ref_ticks) {
            // Resource still exists.
            refc = refc_binary_from_data(resource);
            refc_binary_increment_refcount(refc);
            list_remove(&monitor->resource_list_head);
            free(monitor);
            break;
        }
    }

    synclist_unlock(&resource_type->monitors);

    if (refc) {
        ErlNifMonitor monitor;
        monitor.ref_ticks = ref_ticks;
        monitor.resource_type = resource_type;
        resource_type->down(env, resource, &process_id, &monitor);
        refc_binary_decrement_refcount(refc, env->global);
    }
}

void resource_type_demonitor(struct ResourceType *resource_type, uint64_t ref_ticks)
{
    struct ListHead *monitors = synclist_wrlock(&resource_type->monitors);
    struct ListHead *item;
    LIST_FOR_EACH (item, monitors) {
        struct ResourceMonitor *monitor = GET_LIST_ENTRY(item, struct ResourceMonitor, resource_list_head);
        if (monitor->ref_ticks == ref_ticks) {
            list_remove(&monitor->resource_list_head);
            free(monitor);
            break;
        }
    }

    synclist_unlock(&resource_type->monitors);
}

int enif_demonitor_process(ErlNifEnv *env, void *obj, const ErlNifMonitor *mon)
{
    GlobalContext *global = env->global;
    struct ResourceType *resource_type = mon->resource_type;
    if (resource_type->down == NULL) {
        return -1;
    }

    struct ListHead *monitors = synclist_wrlock(&resource_type->monitors);
    struct ListHead *item;
    LIST_FOR_EACH (item, monitors) {
        struct ResourceMonitor *monitor = GET_LIST_ENTRY(item, struct ResourceMonitor, resource_list_head);
        if (monitor->ref_ticks == mon->ref_ticks) {
            struct RefcBinary *resource = refc_binary_from_data(obj);
            if (resource->resource_type != mon->resource_type) {
                return -1;
            }

            Context *target = globalcontext_get_process_lock(global, monitor->process_id);
            if (target) {
                mailbox_send_ref_signal(target, DemonitorSignal, monitor->ref_ticks);
                globalcontext_get_process_unlock(global, target);
            }

            list_remove(&monitor->resource_list_head);
            free(monitor);
<<<<<<< HEAD
            refc_binary_decrement_refcount(resource, global);
            synclist_unlock(&global->processes_table);
=======
            synclist_unlock(&resource_type->monitors);
>>>>>>> 3044560c
            return 0;
        }
    }

    synclist_unlock(&resource_type->monitors);

    return -1;
}

<<<<<<< HEAD
=======
void destroy_resource_monitors(struct RefcBinary *resource, GlobalContext *global)
{
    struct ResourceType *resource_type = resource->resource_type;
    struct ListHead *monitors = synclist_wrlock(&resource_type->monitors);
    struct ListHead *item;
    struct ListHead *tmp;
    MUTABLE_LIST_FOR_EACH (item, tmp, monitors) {
        struct ResourceMonitor *monitor = GET_LIST_ENTRY(item, struct ResourceMonitor, resource_list_head);
        if (monitor->resource == resource) {
            Context *target = globalcontext_get_process_lock(global, monitor->process_id);
            if (target) {
                mailbox_send_ref_signal(target, DemonitorSignal, monitor->ref_ticks);
                globalcontext_get_process_unlock(global, target);
            }
            list_remove(&monitor->resource_list_head);
            free(monitor);
        }
    }

    synclist_unlock(&resource_type->monitors);
}

>>>>>>> 3044560c
int enif_compare_monitors(const ErlNifMonitor *monitor1, const ErlNifMonitor *monitor2)
{
    uint64_t ref_ticks1 = monitor1->ref_ticks;
    uint64_t ref_ticks2 = monitor2->ref_ticks;
    if (ref_ticks1 < ref_ticks2) {
        return -1;
    }
    if (ref_ticks1 > ref_ticks2) {
        return 1;
    }
    return 0;
}<|MERGE_RESOLUTION|>--- conflicted
+++ resolved
@@ -395,14 +395,8 @@
         return 1;
     }
 
-<<<<<<< HEAD
-    struct ResourceMonitor *monitor = context_resource_monitor(target, obj);
-    list_append(&resource->resource_type->monitors, &monitor->resource_list_head);
-    refc_binary_increment_refcount(resource);
-=======
     synclist_append(&resource_type->monitors, &resource_monitor->resource_list_head);
     mailbox_send_monitor_signal(target, MonitorSignal, monitor);
->>>>>>> 3044560c
     globalcontext_get_process_unlock(env->global, target);
 
     if (mon) {
@@ -483,12 +477,7 @@
 
             list_remove(&monitor->resource_list_head);
             free(monitor);
-<<<<<<< HEAD
-            refc_binary_decrement_refcount(resource, global);
-            synclist_unlock(&global->processes_table);
-=======
             synclist_unlock(&resource_type->monitors);
->>>>>>> 3044560c
             return 0;
         }
     }
@@ -498,8 +487,6 @@
     return -1;
 }
 
-<<<<<<< HEAD
-=======
 void destroy_resource_monitors(struct RefcBinary *resource, GlobalContext *global)
 {
     struct ResourceType *resource_type = resource->resource_type;
@@ -522,7 +509,6 @@
     synclist_unlock(&resource_type->monitors);
 }
 
->>>>>>> 3044560c
 int enif_compare_monitors(const ErlNifMonitor *monitor1, const ErlNifMonitor *monitor2)
 {
     uint64_t ref_ticks1 = monitor1->ref_ticks;
