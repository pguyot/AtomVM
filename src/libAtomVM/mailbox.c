--- conflicted
+++ resolved
@@ -97,12 +97,9 @@
         }
         case KillSignal:
         case TrapAnswerSignal:
-<<<<<<< HEAD
-        case SetGroupLeaderSignal: {
-=======
+        case SetGroupLeaderSignal:
         case LinkExitSignal:
         case MonitorDownSignal: {
->>>>>>> bc50bc16
             struct TermSignal *term_signal = CONTAINER_OF(m, struct TermSignal, base);
             term mso_list = term_signal->storage[STORAGE_MSO_LIST_INDEX];
             HeapFragment *fragment = mailbox_message_to_heap_fragment(term_signal, term_signal->heap_end);
