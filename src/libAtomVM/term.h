--- conflicted
+++ resolved
@@ -37,11 +37,8 @@
 #include <stdlib.h>
 #include <string.h>
 
-<<<<<<< HEAD
+#include "atom.h"
 #include "intn.h"
-=======
-#include "atom.h"
->>>>>>> 57906130
 #include "memory.h"
 #include "refc_binary.h"
 #include "utils.h"
