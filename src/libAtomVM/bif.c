--- conflicted
+++ resolved
@@ -60,7 +60,6 @@
         RAISE_ERROR_BIF(fail_label, BADARG_ATOM);              \
     }
 
-<<<<<<< HEAD
 #define MAX(a, b) ((a) > (b) ? (a) : (b))
 
 /*
@@ -86,10 +85,7 @@
 _Static_assert(
     (int) TermNegativeInteger == (int) IntNNegativeInteger, "term/intn definition mismatch");
 
-const struct ExportedFunction *bif_registry_get_handler(AtomString module, AtomString function, int arity)
-=======
 const struct ExportedFunction *bif_registry_get_handler(const char *mfa)
->>>>>>> 57906130
 {
     const BifNameAndPtr *nameAndPtr = in_word_set(mfa, strlen(mfa));
     if (!nameAndPtr) {
