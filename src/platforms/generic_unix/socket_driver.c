/*
 * This file is part of AtomVM.
 *
 * Copyright 2018 Davide Bettio <davide@uninstall.it>
 * Copyright 2019 Fred Dushin <fred@dushin.net>
 *
 * Licensed under the Apache License, Version 2.0 (the "License");
 * you may not use this file except in compliance with the License.
 * You may obtain a copy of the License at
 *
 *    http://www.apache.org/licenses/LICENSE-2.0
 *
 * Unless required by applicable law or agreed to in writing, software
 * distributed under the License is distributed on an "AS IS" BASIS,
 * WITHOUT WARRANTIES OR CONDITIONS OF ANY KIND, either express or implied.
 * See the License for the specific language governing permissions and
 * limitations under the License.
 *
 * SPDX-License-Identifier: Apache-2.0 OR LGPL-2.1-or-later
 */

#include "socket_driver.h"
#include "atom.h"
#include "context.h"
#include "generic_unix_sys.h"
#include "globalcontext.h"
#include "interop.h"
#include "mailbox.h"
#include "port.h"
#include "term.h"
#include "utils.h"
#include <netinet/tcp.h>
#include <string.h>

#include "platform_defaultatoms.h"
#include "scheduler.h"
#include "sys.h"
#include <errno.h>
#include <fcntl.h>
#include <netdb.h>
// FreeBSD 12 bug, sys/types must be included before netinet headers
#include <netinet/in.h>
#include <netinet/udp.h>
#include <sys/socket.h>
#include <sys/types.h>
#include <unistd.h>

// #define ENABLE_TRACE
#include "trace.h"

#define BUFSIZE 128

typedef struct SocketDriverData
{
    int sockfd;
    term proto;
    term port;
    term controlling_process;
    term binary;
    term active;
    term buffer;
    EventListener *active_listener;
} SocketDriverData;

// TODO define in defaultatoms
const char *const send_a = "\x4" "send";
const char *const sendto_a = "\x6" "sendto";
const char *const init_a = "\x4" "init";
const char *const bind_a = "\x4" "bind";
const char *const recvfrom_a = "\x8" "recvfrom";
const char *const recv_a = "\x4" "recv";
const char *const close_a = "\x5" "close";
const char *const get_port_a = "\x8" "get_port";
const char *const accept_a = "\x6" "accept";
const char *const sockname_a = "\x8" "sockname";
const char *const peername_a = "\x8" "peername";
const char *const controlling_process_a = "\x13" "controlling_process";
const char *const not_owner_a = "\x9" "not_owner";

static void active_recv_callback(EventListener *listener);
static void passive_recv_callback(EventListener *listener);
static void active_recvfrom_callback(EventListener *listener);
static void passive_recvfrom_callback(EventListener *listener);
static void socket_consume_mailbox(Context *ctx);

uint32_t socket_tuple_to_addr(term addr_tuple)
{
    return ((term_to_int32(term_get_tuple_element(addr_tuple, 0)) & 0xFF) << 24)
        | ((term_to_int32(term_get_tuple_element(addr_tuple, 1)) & 0xFF) << 16)
        | ((term_to_int32(term_get_tuple_element(addr_tuple, 2)) & 0xFF) << 8)
        | (term_to_int32(term_get_tuple_element(addr_tuple, 3)) & 0xFF);
}

term socket_tuple_from_addr(Context *ctx, uint32_t addr)
{
    term terms[4];
    terms[0] = term_from_int32((addr >> 24) & 0xFF);
    terms[1] = term_from_int32((addr >> 16) & 0xFF);
    terms[2] = term_from_int32((addr >> 8) & 0xFF);
    terms[3] = term_from_int32(addr & 0xFF);

    return port_create_tuple_n(ctx, 4, terms);
}

term socket_create_packet_term(Context *ctx, const char *buf, ssize_t len, int is_binary)
{
    if (is_binary) {
        return term_from_literal_binary((void *) buf, len, ctx);
    } else {
        return term_from_string((const uint8_t *) buf, len, ctx);
    }
}

void *socket_driver_create_data()
{
    struct SocketDriverData *data = calloc(1, sizeof(struct SocketDriverData));
    data->sockfd = -1;
    data->proto = term_invalid_term();
    data->port = term_invalid_term();
    data->controlling_process = term_invalid_term();
    data->binary = term_invalid_term();
    data->active = term_invalid_term();
    data->buffer = term_invalid_term();
    data->active_listener = NULL;
    return (void *) data;
}

void socket_driver_delete_data(void *data)
{
    free(data);
}

static term do_bind(Context *ctx, term address, term port)
{
    SocketDriverData *socket_data = (SocketDriverData *) ctx->platform_data;
    struct sockaddr_in serveraddr;
    UNUSED(address);
    memset(&serveraddr, 0, sizeof(serveraddr));
    serveraddr.sin_family = AF_INET;
    if (address == UNDEFINED_ATOM) {
        serveraddr.sin_addr.s_addr = htonl(INADDR_ANY);
    } else if (term_is_tuple(address)) {
        serveraddr.sin_addr.s_addr = htonl(socket_tuple_to_addr(address));
    } else {
        term_display(stderr, address, ctx);
        return port_create_error_tuple(ctx, BADARG_ATOM);
    }
    avm_int_t p = term_to_int(port);
    serveraddr.sin_port = htons(p);
    socklen_t address_len = sizeof(serveraddr);
    if (bind(socket_data->sockfd, (struct sockaddr *) &serveraddr, address_len) == -1) {
        return port_create_sys_error_tuple(ctx, BIND_ATOM, errno);
    } else {
        TRACE("socket_driver|do_bind: bound to %ld\n", p);
        if (getsockname(socket_data->sockfd, (struct sockaddr *) &serveraddr, &address_len) == -1) {
            return port_create_sys_error_tuple(ctx, GETSOCKNAME_ATOM, errno);
        } else {
            socket_data->port = ntohs(serveraddr.sin_port);
            return OK_ATOM;
        }
    }
}

static term init_udp_socket(Context *ctx, SocketDriverData *socket_data, term params, term active)
{
    GlobalContext *glb = ctx->global;
    struct GenericUnixPlatformData *platform = glb->platform_data;

    int sockfd = socket(AF_INET, SOCK_DGRAM, 0);
    if (sockfd == -1) {
        return port_create_sys_error_tuple(ctx, SOCKET_ATOM, errno);
    }
    socket_data->sockfd = sockfd;
    if (fcntl(socket_data->sockfd, F_SETFL, O_NONBLOCK) == -1) {
        close(sockfd);
        return port_create_sys_error_tuple(ctx, FCNTL_ATOM, errno);
    }
    term address = interop_proplist_get_value_default(params, ADDRESS_ATOM, UNDEFINED_ATOM);
    term port = interop_proplist_get_value(params, PORT_ATOM);
    term ret = do_bind(ctx, address, port);
    if (ret != OK_ATOM) {
        close(sockfd);
    } else {
        if (fcntl(socket_data->sockfd, F_SETFL, O_NONBLOCK) == -1) {
            return port_create_sys_error_tuple(ctx, FCNTL_ATOM, errno);
        }
        if (active == TRUE_ATOM) {
            EventListener *listener = malloc(sizeof(EventListener));
            if (IS_NULL_PTR(listener)) {
                fprintf(stderr, "Failed to allocate memory: %s:%i.\n", __FILE__, __LINE__);
                AVM_ABORT();
            }
            listener->fd = socket_data->sockfd;
            listener->data = ctx;
            listener->handler = active_recvfrom_callback;
            linkedlist_append(&platform->listeners, &listener->listeners_list_head);
            socket_data->active_listener = listener;
        }
    }
    return ret;
}

static term do_connect(SocketDriverData *socket_data, Context *ctx, term address, term port)
{
    // TODO handle IP addresses
    if (!term_is_list(address)) {
        return port_create_error_tuple(ctx, BADARG_ATOM);
    }
    struct addrinfo hints;
    memset(&hints, 0, sizeof(hints));
    hints.ai_family = AF_INET;
    hints.ai_socktype = SOCK_STREAM;
    hints.ai_protocol = IPPROTO_TCP;

    int ok;
    char *addr_str = interop_term_to_string(address, &ok);
    if (!ok) {
        return port_create_error_tuple(ctx, BADARG_ATOM);
    }
    char port_str[32];
    snprintf(port_str, 32, "%u", (unsigned short) term_to_int(port));
    TRACE("socket_driver:do_connect: resolving to %s:%s over socket fd %i\n", addr_str, port_str, term_to_int32(socket_data->sockfd));

    struct addrinfo *server_info;
    int status = getaddrinfo(addr_str, port_str, &hints, &server_info);

    free(addr_str);

    if (status != 0) {
        return port_create_sys_error_tuple(ctx, GETADDRINFO_ATOM, status);
    }

    struct sockaddr *addr = NULL;
    size_t addr_len = 0;
    for (struct addrinfo *p = server_info; p != NULL; p = p->ai_next) {
        addr = p->ai_addr;
        addr_len = p->ai_addrlen;
        break;
    }
    if (IS_NULL_PTR(addr)) {
        return port_create_error_tuple(ctx, NO_SUCH_HOST_ATOM);
    }

    status = connect(socket_data->sockfd, addr, addr_len);

    freeaddrinfo(server_info);

    if (status == -1) {
        return port_create_sys_error_tuple(ctx, CONNECT_ATOM, errno);
    } else {
        TRACE("socket_driver|do_connect: connected.\n");
        return OK_ATOM;
    }
}

static term init_client_tcp_socket(Context *ctx, SocketDriverData *socket_data, term params, term active)
{
    GlobalContext *glb = ctx->global;
    struct GenericUnixPlatformData *platform = glb->platform_data;

    int sockfd = socket(AF_INET, SOCK_STREAM, 0);
    if (sockfd == -1) {
        return port_create_sys_error_tuple(ctx, SOCKET_ATOM, errno);
    }
    socket_data->sockfd = sockfd;
    term address = interop_proplist_get_value(params, ADDRESS_ATOM);
    term port = interop_proplist_get_value(params, PORT_ATOM);
    term ret = do_connect(socket_data, ctx, address, port);
    if (ret != OK_ATOM) {
        close(sockfd);
    } else {
        if (active == TRUE_ATOM) {
            EventListener *listener = malloc(sizeof(EventListener));
            if (IS_NULL_PTR(listener)) {
                fprintf(stderr, "Failed to allocate memory: %s:%i.\n", __FILE__, __LINE__);
                AVM_ABORT();
            }
            listener->fd = socket_data->sockfd;
            listener->data = ctx;
            listener->handler = active_recv_callback;
            linkedlist_append(&platform->listeners, &listener->listeners_list_head);
            socket_data->active_listener = listener;
        }
    }
    return ret;
}

static term do_listen(SocketDriverData *socket_data, Context *ctx, term params)
{
    term backlog = interop_proplist_get_value(params, BACKLOG_ATOM);
    if (!term_is_integer(backlog)) {
        return port_create_error_tuple(ctx, BADARG_ATOM);
    }
    int status = listen(socket_data->sockfd, term_from_int(backlog));
    if (status == -1) {
        return port_create_sys_error_tuple(ctx, LISTEN_ATOM, errno);
    } else {
        return OK_ATOM;
    }
}

static term init_server_tcp_socket(Context *ctx, SocketDriverData *socket_data, term params)
{
    int sockfd = socket(AF_INET, SOCK_STREAM, 0);
    if (sockfd == -1) {
        return port_create_sys_error_tuple(ctx, SOCKET_ATOM, errno);
    }
    socket_data->sockfd = sockfd;

    //
    // set socket options:
    //      reuse-address
    //      disable linger
    //
    int flag = 1;
    setsockopt(sockfd, SOL_SOCKET, SO_REUSEADDR, (char *) &flag, sizeof(int));
    struct linger sl;
    sl.l_onoff = 1;
    sl.l_linger = 0;
    setsockopt(sockfd, SOL_SOCKET, SO_LINGER, &sl, sizeof(sl));

    if (fcntl(socket_data->sockfd, F_SETFL, O_NONBLOCK) == -1) {
        close(sockfd);
        return port_create_sys_error_tuple(ctx, FCNTL_ATOM, errno);
    }
    term address = interop_proplist_get_value_default(params, ADDRESS_ATOM, UNDEFINED_ATOM);
    term port = interop_proplist_get_value(params, PORT_ATOM);
    term ret = do_bind(ctx, address, port);
    if (ret != OK_ATOM) {
        close(sockfd);
    } else {
        ret = do_listen(socket_data, ctx, params);
        if (ret != OK_ATOM) {
            close(sockfd);
        } else {
            TRACE("socket_driver|init_server_tcp_socket: listening on port %u\n", (unsigned) term_to_int(port));
        }
    }
    return ret;
}

static Context *create_accepting_socket(GlobalContext *glb, SocketDriverData *socket_data, int fd, term controlling_process)
{
    struct GenericUnixPlatformData *platform = glb->platform_data;

    Context *new_ctx = context_new(glb);
    new_ctx->native_handler = socket_consume_mailbox;
    scheduler_make_waiting(glb, new_ctx);

    SocketDriverData *new_socket_data = socket_driver_create_data();
    new_socket_data->sockfd = fd;
    new_socket_data->proto = socket_data->proto;
    new_socket_data->active = socket_data->active;
    new_socket_data->binary = socket_data->binary;
    new_socket_data->buffer = socket_data->buffer;
    new_socket_data->controlling_process = controlling_process;

    new_ctx->platform_data = new_socket_data;

    if (new_socket_data->active == TRUE_ATOM) {
        EventListener *listener = malloc(sizeof(EventListener));
        if (IS_NULL_PTR(listener)) {
            fprintf(stderr, "Failed to allocate memory: %s:%i.\n", __FILE__, __LINE__);
            AVM_ABORT();
        }
        listener->fd = new_socket_data->sockfd;
        listener->data = new_ctx;
        listener->handler = active_recv_callback;
        linkedlist_append(&platform->listeners, &listener->listeners_list_head);
        new_socket_data->active_listener = listener;
    }
    return new_ctx;
}

term socket_driver_do_init(Context *ctx, term params)
{
    SocketDriverData *socket_data = (SocketDriverData *) ctx->platform_data;
    if (!term_is_list(params)) {
        return port_create_error_tuple(ctx, BADARG_ATOM);
    }
    term proto = interop_proplist_get_value(params, PROTO_ATOM);
    if (term_is_nil(proto)) {
        return port_create_error_tuple(ctx, BADARG_ATOM);
    }
    socket_data->proto = proto;
    //
    // get the controlling process
    //
    term controlling_process = interop_proplist_get_value_default(params, CONTROLLING_PROCESS_ATOM, term_invalid_term());
    if (!(term_is_invalid_term(controlling_process) || term_is_pid(controlling_process))) {
        return port_create_error_tuple(ctx, BADARG_ATOM);
    }
    socket_data->controlling_process = controlling_process;
    //
    // get the binary flag
    //
    term binary = interop_proplist_get_value_default(params, BINARY_ATOM, FALSE_ATOM);
    if (!(binary == TRUE_ATOM || binary == FALSE_ATOM)) {
        return port_create_error_tuple(ctx, BADARG_ATOM);
    }
    socket_data->binary = binary;
    //
    // get the buffer size
    //
    term buffer = interop_proplist_get_value_default(params, BUFFER_ATOM, term_from_int(BUFSIZE));
    if (!term_is_integer(buffer)) {
        return port_create_error_tuple(ctx, BADARG_ATOM);
    }
    socket_data->buffer = buffer;
    //
    // get the active flag
    //
    term active = interop_proplist_get_value_default(params, ACTIVE_ATOM, FALSE_ATOM);
    socket_data->active = active;
    //
    // initialize based on specified protocol and action
    //
    if (proto == UDP_ATOM) {
        term ret = init_udp_socket(ctx, socket_data, params, active);
        return ret;
    } else if (proto == TCP_ATOM) {
        term connect = interop_proplist_get_value_default(params, CONNECT_ATOM, FALSE_ATOM);
        if (connect == TRUE_ATOM) {
            return init_client_tcp_socket(ctx, socket_data, params, active);
        } else {
            term listen = interop_proplist_get_value_default(params, LISTEN_ATOM, FALSE_ATOM);
            if (listen == TRUE_ATOM) {
                return init_server_tcp_socket(ctx, socket_data, params);
            } else {
                return port_create_error_tuple(ctx, BADARG_ATOM);
            }
        }
    } else {
        return port_create_error_tuple(ctx, BADARG_ATOM);
    }
}

void socket_driver_do_close(Context *ctx)
{
    GlobalContext *glb = ctx->global;
    struct GenericUnixPlatformData *platform = glb->platform_data;

    SocketDriverData *socket_data = (SocketDriverData *) ctx->platform_data;
    if (socket_data->active == TRUE_ATOM) {
        // If this socket is a listening socket, it may already have been removed from the
        // listeners list during an accept.  Check here to make sure that the active listener
        // has not already been removed.
        if (linkedlist_length(&socket_data->active_listener->listeners_list_head) != 0) {
            linkedlist_remove(&platform->listeners, &socket_data->active_listener->listeners_list_head);
        }
    }
    if (close(socket_data->sockfd) == -1) {
        TRACE("socket_driver|socket_driver_do_close: close failed");
    } else {
        TRACE("socket_driver|socket_driver_do_close: closed socket\n");
    }
    scheduler_terminate(ctx);
}

static term socket_driver_controlling_process(Context *ctx, term pid, term new_pid_term)
{
    GlobalContext *glb = ctx->global;
    struct SocketDriverData *socket_data = ctx->platform_data;

    if (UNLIKELY(!term_is_pid(new_pid_term))) {
        if (UNLIKELY(memory_ensure_free(ctx, TUPLE_SIZE(2)) != MEMORY_GC_OK)) {
            AVM_ABORT();
        }
        term error = term_alloc_tuple(2, ctx);
        term_put_tuple_element(error, 0, ERROR_ATOM);
        term_put_tuple_element(error, 1, BADARG_ATOM);
        return error;
    } else if (UNLIKELY(pid != socket_data->controlling_process)) {
        if (UNLIKELY(memory_ensure_free(ctx, TUPLE_SIZE(2)) != MEMORY_GC_OK)) {
            AVM_ABORT();
        }
        term error = term_alloc_tuple(2, ctx);
        term_put_tuple_element(error, 0, ERROR_ATOM);
        term_put_tuple_element(error, 1, context_make_atom(ctx, not_owner_a));
        return error;
    } else {
        socket_data->controlling_process = new_pid_term;
        return OK_ATOM;
    }
}

//
// INET API
//

term socket_driver_get_port(Context *ctx)
{
    SocketDriverData *socket_data = (SocketDriverData *) ctx->platform_data;
    port_ensure_available(ctx, 7);
    return port_create_ok_tuple(ctx, term_from_int(socket_data->port));
}

term socket_driver_sockname(Context *ctx)
{
    SocketDriverData *socket_data = (SocketDriverData *) ctx->platform_data;

    struct sockaddr_in addr;
    socklen_t addrlen = sizeof(addr);
    int result = getsockname(socket_data->sockfd, (struct sockaddr *) &addr, &addrlen);
    if (result != 0) {
        port_ensure_available(ctx, 3);
        return port_create_error_tuple(ctx, term_from_int(errno));
    } else {
        port_ensure_available(ctx, 11);
        term addr_term = socket_tuple_from_addr(
            ctx, ntohl(addr.sin_addr.s_addr));
        term port_term = term_from_int(ntohs(addr.sin_port));
        term addr_port = port_create_tuple2(
            ctx,
            addr_term,
            port_term);
        return port_create_tuple2(
            ctx,
            OK_ATOM,
            addr_port);
    }
}

term socket_driver_peername(Context *ctx)
{
    SocketDriverData *socket_data = (SocketDriverData *) ctx->platform_data;

    struct sockaddr_in addr;
    socklen_t addrlen = sizeof(addr);
    int result = getpeername(socket_data->sockfd, (struct sockaddr *) &addr, &addrlen);
    if (result != 0) {
        port_ensure_available(ctx, 3);
        return port_create_error_tuple(ctx, term_from_int(errno));
    } else {
        port_ensure_available(ctx, 11);
        term addr_term = socket_tuple_from_addr(
            ctx, ntohl(addr.sin_addr.s_addr));
        term port_term = term_from_int(ntohs(addr.sin_port));
        term addr_port = port_create_tuple2(
            ctx,
            addr_term,
            port_term);
        return port_create_tuple2(
            ctx,
            OK_ATOM,
            addr_port);
    }
}

//
// send operations
//

term socket_driver_do_send(Context *ctx, term buffer)
{
    SocketDriverData *socket_data = (SocketDriverData *) ctx->platform_data;

    char *buf;
    size_t len;
    if (term_is_binary(buffer)) {
        buf = (char *) term_binary_data(buffer);
        len = term_binary_size(buffer);
    } else if (term_is_list(buffer)) {
        int ok;
        len = interop_iolist_size(buffer, &ok);
        if (UNLIKELY(!ok)) {
            return port_create_error_tuple(ctx, BADARG_ATOM);
        }
        buf = malloc(len);
        if (UNLIKELY(!interop_write_iolist(buffer, buf))) {
            free(buf);
            return port_create_error_tuple(ctx, BADARG_ATOM);
        }
    } else {
        return port_create_error_tuple(ctx, BADARG_ATOM);
    }

    int sent_data = send(socket_data->sockfd, buf, len, 0);
    if (term_is_list(buffer)) {
        free(buf);
    }

    if (sent_data == -1) {
        return port_create_sys_error_tuple(ctx, SEND_ATOM, errno);
    } else {
        TRACE("socket_driver_do_send: sent data with len %li to fd %i\n", len, socket_data->sockfd);
        term sent_atom = term_from_int(sent_data);
        return port_create_ok_tuple(ctx, sent_atom);
    }
}

term socket_driver_do_sendto(Context *ctx, term dest_address, term dest_port, term buffer)
{
    SocketDriverData *socket_data = (SocketDriverData *) ctx->platform_data;
    struct sockaddr_in addr;
    memset(&addr, 0, sizeof(struct sockaddr_in));
    addr.sin_family = AF_INET;
    addr.sin_addr.s_addr = htonl(socket_tuple_to_addr(dest_address));
    addr.sin_port = htons(term_to_int32(dest_port));
    char *buf;
    size_t len;
    if (term_is_binary(buffer)) {
        buf = (char *) term_binary_data(buffer);
        len = term_binary_size(buffer);
    } else if (term_is_list(buffer)) {
        int ok;
        len = interop_iolist_size(buffer, &ok);
        if (UNLIKELY(!ok)) {
            return port_create_error_tuple(ctx, BADARG_ATOM);
        }
        buf = malloc(len);
        if (UNLIKELY(!interop_write_iolist(buffer, buf))) {
            free(buf);
            return port_create_error_tuple(ctx, BADARG_ATOM);
        }
    } else {
        return port_create_error_tuple(ctx, BADARG_ATOM);
    }
    int sent_data = sendto(socket_data->sockfd, buf, len, 0, (struct sockaddr *) &addr, sizeof(addr));
    if (term_is_list(buffer)) {
        free(buf);
    }
    if (sent_data == -1) {
        return port_create_sys_error_tuple(ctx, SENDTO_ATOM, errno);
    } else {
        TRACE("socket_driver_do_sendto: sent data with len: %li, to: %i, port: %i\n", len, ntohl(addr.sin_addr.s_addr), ntohs(addr.sin_port));
        term sent_atom = term_from_int32(sent_data);
        return port_create_ok_tuple(ctx, sent_atom);
    }
}

//
// receive operations
//

typedef struct RecvFromData
{
    Context *ctx;
    term pid;
    term length;
    term controlling_process;
    uint64_t ref_ticks;
} RecvFromData;

static void active_recv_callback(EventListener *listener)
{
    Context *ctx = (Context *) listener->data;
    SocketDriverData *socket_data = (SocketDriverData *) ctx->platform_data;
    //
    // allocate the receive buffer
    //
    avm_int_t buf_size = term_to_int(socket_data->buffer);
    char *buf = malloc(buf_size);
    if (IS_NULL_PTR(buf)) {
        fprintf(stderr, "Failed to allocate memory: %s:%i.\n", __FILE__, __LINE__);
        AVM_ABORT();
    }
    //
    // receive the data
    //
    ssize_t len = recvfrom(socket_data->sockfd, buf, buf_size, 0, NULL, NULL);
    if (len <= 0) {
        // {tcp, Socket, {error, {SysCall, Errno}}}
        port_ensure_available(ctx, 12);
        term pid = socket_data->controlling_process;
        term msgs[2] = { TCP_CLOSED_ATOM, term_from_local_process_id(ctx->process_id) };
        term msg = port_create_tuple_n(ctx, 2, msgs);
        port_send_message(ctx, pid, msg);
        socket_driver_do_close(ctx);
    } else {
        TRACE("socket_driver|active_recv_callback: received data of len %li from fd %i\n", len, socket_data->sockfd);
        int ensure_packet_avail;
        int binary;
        if (socket_data->binary == TRUE_ATOM) {
            binary = 1;
            ensure_packet_avail = term_binary_data_size_in_terms(len) + BINARY_HEADER_SIZE;
        } else {
            binary = 0;
            ensure_packet_avail = len * 2;
        }
        // {tcp, pid, binary}
        port_ensure_available(ctx, 20 + ensure_packet_avail);
        term pid = socket_data->controlling_process;
        term packet = socket_create_packet_term(ctx, buf, len, binary);
        term msgs[3] = { TCP_ATOM, term_from_local_process_id(ctx->process_id), packet };
        term msg = port_create_tuple_n(ctx, 3, msgs);
        port_send_message(ctx, pid, msg);
    }
    free(buf);
}

static void passive_recv_callback(EventListener *listener)
{
    RecvFromData *recvfrom_data = (RecvFromData *) listener->data;
    Context *ctx = recvfrom_data->ctx;
    SocketDriverData *socket_data = (SocketDriverData *) ctx->platform_data;

    GlobalContext *glb = ctx->global;
    struct GenericUnixPlatformData *platform = glb->platform_data;

    //
    // allocate the receive buffer
    //
    avm_int_t buf_size = term_to_int(recvfrom_data->length);
    char *buf = malloc(buf_size);
    if (IS_NULL_PTR(buf)) {
        fprintf(stderr, "Failed to allocate memory: %s:%i.\n", __FILE__, __LINE__);
        AVM_ABORT();
    }
    //
    // receive the data
    //
    ssize_t len = recvfrom(socket_data->sockfd, buf, buf_size, 0, NULL, NULL);
    if (len <= 0) {
        // {Ref, {error, {SysCall, Errno}}}
        port_ensure_available(ctx, 12);
        term pid = recvfrom_data->pid;
        term ref = term_from_ref_ticks(recvfrom_data->ref_ticks, ctx);
        port_send_reply(ctx, pid, ref, port_create_sys_error_tuple(ctx, RECV_ATOM, errno));
        socket_driver_do_close(ctx);
    } else {
        TRACE("socket_driver|passive_recv_callback: passive received data of len: %li\n", len);
        int ensure_packet_avail;
        if (socket_data->binary == TRUE_ATOM) {
            ensure_packet_avail = term_binary_data_size_in_terms(len) + BINARY_HEADER_SIZE;
        } else {
            ensure_packet_avail = len * 2;
        }
        port_ensure_available(ctx, 20 + ensure_packet_avail);
        // {Ref, {ok, Packet::binary()}}
        term pid = recvfrom_data->pid;
        term ref = term_from_ref_ticks(recvfrom_data->ref_ticks, ctx);
        term packet = socket_create_packet_term(ctx, buf, len, ensure_packet_avail);
        term reply = port_create_ok_tuple(ctx, packet);
        port_send_reply(ctx, pid, ref, reply);
    }
    //
    // remove the EventListener from the global list and clean up
    //
    linkedlist_remove(&platform->listeners, &listener->listeners_list_head);
    free(listener);
    free(recvfrom_data);
    free(buf);
}

static void active_recvfrom_callback(EventListener *listener)
{
    Context *ctx = (Context *) listener->data;
    SocketDriverData *socket_data = (SocketDriverData *) ctx->platform_data;
    //
    // allocate the receive buffer
    //
    avm_int_t buf_size = term_to_int(socket_data->buffer);
    char *buf = malloc(buf_size);
    if (IS_NULL_PTR(buf)) {
        fprintf(stderr, "Failed to allocate memory: %s:%i.\n", __FILE__, __LINE__);
        AVM_ABORT();
    }
    //
    // receive the data
    //
    struct sockaddr_in clientaddr;
    socklen_t clientlen = sizeof(clientaddr);
    ssize_t len = recvfrom(socket_data->sockfd, buf, buf_size, 0, (struct sockaddr *) &clientaddr, &clientlen);
    if (len == -1) {
        // {udp, Socket, {error, {SysCall, Errno}}}
        port_ensure_available(ctx, 12);
        term pid = socket_data->controlling_process;
        term msgs[3] = { UDP_ATOM, term_from_local_process_id(ctx->process_id), port_create_sys_error_tuple(ctx, RECVFROM_ATOM, errno) };
        term msg = port_create_tuple_n(ctx, 3, msgs);
        port_send_message(ctx, pid, msg);
    } else {
        int ensure_packet_avail;
        if (socket_data->binary == TRUE_ATOM) {
            ensure_packet_avail = term_binary_data_size_in_terms(len) + BINARY_HEADER_SIZE;
        } else {
            ensure_packet_avail = len * 2;
        }
        // {udp, pid, {int,int,int,int}, int, binary}
        port_ensure_available(ctx, 20 + ensure_packet_avail);
        term pid = socket_data->controlling_process;
        term addr = socket_tuple_from_addr(ctx, htonl(clientaddr.sin_addr.s_addr));
        term port = term_from_int32(htons(clientaddr.sin_port));
        term packet = socket_create_packet_term(ctx, buf, len, socket_data->binary == TRUE_ATOM);
        term msgs[5] = { UDP_ATOM, term_from_local_process_id(ctx->process_id), addr, port, packet };
        term msg = port_create_tuple_n(ctx, 5, msgs);
        port_send_message(ctx, pid, msg);
    }
    free(buf);
}

static void passive_recvfrom_callback(EventListener *listener)
{
    RecvFromData *recvfrom_data = (RecvFromData *) listener->data;
    Context *ctx = recvfrom_data->ctx;
    SocketDriverData *socket_data = (SocketDriverData *) ctx->platform_data;

    GlobalContext *glb = ctx->global;
    struct GenericUnixPlatformData *platform = glb->platform_data;

    //
    // allocate the receive buffer
    //
    avm_int_t buf_size = term_to_int(recvfrom_data->length);
    char *buf = malloc(buf_size);
    if (IS_NULL_PTR(buf)) {
        fprintf(stderr, "Failed to allocate memory: %s:%i.\n", __FILE__, __LINE__);
        AVM_ABORT();
    }
    //
    // receive the data
    //
    struct sockaddr_in clientaddr;
    socklen_t clientlen = sizeof(clientaddr);
    ssize_t len = recvfrom(socket_data->sockfd, buf, buf_size, 0, (struct sockaddr *) &clientaddr, &clientlen);
    if (len == -1) {
        // {Ref, {error, {SysCall, Errno}}}
        port_ensure_available(ctx, 12);
        term pid = recvfrom_data->pid;
        term ref = term_from_ref_ticks(recvfrom_data->ref_ticks, ctx);
        port_send_reply(ctx, pid, ref, port_create_sys_error_tuple(ctx, RECVFROM_ATOM, errno));
    } else {
        int ensure_packet_avail;
        if (socket_data->binary == TRUE_ATOM) {
            ensure_packet_avail = term_binary_data_size_in_terms(len) + BINARY_HEADER_SIZE;
        } else {
            ensure_packet_avail = len * 2;
        }
        // {Ref, {ok, {{int,int,int,int}, int, binary}}}
        port_ensure_available(ctx, 20 + ensure_packet_avail);
        term pid = recvfrom_data->pid;
        term ref = term_from_ref_ticks(recvfrom_data->ref_ticks, ctx);
        term addr = socket_tuple_from_addr(ctx, htonl(clientaddr.sin_addr.s_addr));
        term port = term_from_int32(htons(clientaddr.sin_port));
        term packet = socket_create_packet_term(ctx, buf, len, socket_data->binary == TRUE_ATOM);
        term addr_port_packet = port_create_tuple3(ctx, addr, port, packet);
        term reply = port_create_ok_tuple(ctx, addr_port_packet);
        port_send_reply(ctx, pid, ref, reply);
    }
    //
    // remove the EventListener from the global list and clean up
    //
    linkedlist_remove(&platform->listeners, &listener->listeners_list_head);
    free(listener);
    free(recvfrom_data);
    free(buf);
}

static void do_recv(Context *ctx, term pid, term ref, term length, term timeout, event_handler_t handler)
{
    UNUSED(timeout);

    GlobalContext *glb = ctx->global;
    struct GenericUnixPlatformData *platform = glb->platform_data;

    SocketDriverData *socket_data = (SocketDriverData *) ctx->platform_data;
    //
    // The socket must be in active mode
    //
    if (socket_data->active == TRUE_ATOM) {
        port_ensure_available(ctx, 12);
        port_send_reply(ctx, pid, ref, port_create_error_tuple(ctx, BADARG_ATOM));
        return;
    }
    //
    // Create and initialize the request-specific data
    //
    RecvFromData *data = (RecvFromData *) malloc(sizeof(RecvFromData));
    if (IS_NULL_PTR(data)) {
        fprintf(stderr, "Unable to allocate space for RecvFromData: %s:%i\n", __FILE__, __LINE__);
        AVM_ABORT();
    }
    data->ctx = ctx;
    data->pid = pid;
    data->length = length;
    data->ref_ticks = term_to_ref_ticks(ref);
    //
    // Create an event listener with this request-specific data, and append to the global list
    //
    EventListener *listener = malloc(sizeof(EventListener));
    if (IS_NULL_PTR(listener)) {
        fprintf(stderr, "Failed to allocate memory: %s:%i.\n", __FILE__, __LINE__);
        AVM_ABORT();
    }
    listener->fd = socket_data->sockfd;
    listener->handler = handler;
    listener->data = data;
    linkedlist_append(&platform->listeners, &listener->listeners_list_head);
}

void socket_driver_do_recvfrom(Context *ctx, term pid, term ref, term length, term timeout)
{
    do_recv(ctx, pid, ref, length, timeout, passive_recvfrom_callback);
}

void socket_driver_do_recv(Context *ctx, term pid, term ref, term length, term timeout)
{
    do_recv(ctx, pid, ref, length, timeout, passive_recv_callback);
}

//
// accept
//

static void accept_callback(EventListener *listener)
{
    RecvFromData *recvfrom_data = (RecvFromData *) listener->data;
    Context *ctx = recvfrom_data->ctx;
    SocketDriverData *socket_data = (SocketDriverData *) ctx->platform_data;

    GlobalContext *glb = ctx->global;
    struct GenericUnixPlatformData *platform = glb->platform_data;

    //
    // accept the connection
    //
    struct sockaddr_in clientaddr;
    socklen_t clientlen = sizeof(clientaddr);
    int fd = accept(socket_data->sockfd, (struct sockaddr *) &clientaddr, &clientlen);
    if (fd == -1) {
        // {Ref, {error, {SysCall, Errno}}}
        port_ensure_available(ctx, 12);
        term pid = recvfrom_data->pid;
        term ref = term_from_ref_ticks(recvfrom_data->ref_ticks, ctx);
        port_send_reply(ctx, pid, ref, port_create_sys_error_tuple(ctx, ACCEPT_ATOM, errno));
    } else {
        TRACE("socket_driver|accept_callback: accepted connection.  fd: %i\n", fd);

        term pid = recvfrom_data->pid;
        Context *new_ctx = create_accepting_socket(glb, socket_data, fd, pid);

        // {Ref, Socket}
        term socket_pid = term_from_local_process_id(new_ctx->process_id);
        port_ensure_available(ctx, 10);
        term ref = term_from_ref_ticks(recvfrom_data->ref_ticks, ctx);
        term reply = port_create_ok_tuple(ctx, socket_pid);
        port_send_reply(ctx, pid, ref, reply);
    }
    //
    // remove the EventListener from the global list and clean up
    //
    linkedlist_remove(&platform->listeners, &listener->listeners_list_head);
    free(listener);
    free(recvfrom_data);
}

void socket_driver_do_accept(Context *ctx, term pid, term ref, term timeout)
{
    UNUSED(timeout);

    GlobalContext *glb = ctx->global;
    struct GenericUnixPlatformData *platform = glb->platform_data;

    SocketDriverData *socket_data = (SocketDriverData *) ctx->platform_data;
    //
    // Create and initialize the request-specific data
    //
    RecvFromData *data = (RecvFromData *) malloc(sizeof(RecvFromData));
    if (IS_NULL_PTR(data)) {
        fprintf(stderr, "Unable to allocate space for RecvFromData: %s:%i\n", __FILE__, __LINE__);
        AVM_ABORT();
    }
    data->ctx = ctx;
    data->pid = pid;
    data->length = 0;
    data->ref_ticks = term_to_ref_ticks(ref);
    //
    // Create an event listener with this request-specific data, and append to the global list
    //
    EventListener *listener = malloc(sizeof(EventListener));
    if (IS_NULL_PTR(listener)) {
        fprintf(stderr, "Failed to allocate memory: %s:%i.\n", __FILE__, __LINE__);
        AVM_ABORT();
    }
    listener->fd = socket_data->sockfd;
    listener->handler = accept_callback;
    listener->data = data;
    linkedlist_append(&platform->listeners, &listener->listeners_list_head);
}

static void socket_consume_mailbox(Context *ctx)
{
    TRACE("START socket_consume_mailbox\n");
    if (UNLIKELY(ctx->native_handler != socket_consume_mailbox)) {
        AVM_ABORT();
    }

    port_ensure_available(ctx, 16);

    Message *message = mailbox_dequeue(ctx);
    term msg = message->message;
    term pid = term_get_tuple_element(msg, 0);
    term ref = term_get_tuple_element(msg, 1);
    term cmd = term_get_tuple_element(msg, 2);

    term cmd_name = term_get_tuple_element(cmd, 0);
    if (cmd_name == context_make_atom(ctx, init_a)) {
        TRACE("init\n");
        term params = term_get_tuple_element(cmd, 1);
        term reply = socket_driver_do_init(ctx, params);
        port_send_reply(ctx, pid, ref, reply);
        if (reply != OK_ATOM) {
            // TODO handle shutdown
            // socket_driver_delete_data(ctx->platform_data);
            // context_destroy(ctx);
        }
    } else if (cmd_name == context_make_atom(ctx, sendto_a)) {
        TRACE("sendto\n");
        term dest_address = term_get_tuple_element(cmd, 1);
        term dest_port = term_get_tuple_element(cmd, 2);
        term buffer = term_get_tuple_element(cmd, 3);
        term reply = socket_driver_do_sendto(ctx, dest_address, dest_port, buffer);
        port_send_reply(ctx, pid, ref, reply);
    } else if (cmd_name == context_make_atom(ctx, send_a)) {
        TRACE("send\n");
        term buffer = term_get_tuple_element(cmd, 1);
        term reply = socket_driver_do_send(ctx, buffer);
        port_send_reply(ctx, pid, ref, reply);
    } else if (cmd_name == context_make_atom(ctx, recvfrom_a)) {
        TRACE("recvfrom\n");
        term length = term_get_tuple_element(cmd, 1);
        term timeout = term_get_tuple_element(cmd, 2);
        socket_driver_do_recvfrom(ctx, pid, ref, length, timeout);
    } else if (cmd_name == context_make_atom(ctx, recv_a)) {
        TRACE("recv\n");
        term length = term_get_tuple_element(cmd, 1);
        term timeout = term_get_tuple_element(cmd, 2);
        socket_driver_do_recv(ctx, pid, ref, length, timeout);
    } else if (cmd_name == context_make_atom(ctx, accept_a)) {
        TRACE("accept\n");
        term timeout = term_get_tuple_element(cmd, 1);
        socket_driver_do_accept(ctx, pid, ref, timeout);
    } else if (cmd_name == context_make_atom(ctx, close_a)) {
        TRACE("close\n");
        socket_driver_do_close(ctx);
        port_send_reply(ctx, pid, ref, OK_ATOM);
        // TODO handle shutdown
        // socket_driver_delete_data(ctx->platform_data);
        // context_destroy(ctx);
    } else if (cmd_name == context_make_atom(ctx, sockname_a)) {
        TRACE("sockname\n");
        term reply = socket_driver_sockname(ctx);
        port_send_reply(ctx, pid, ref, reply);
    } else if (cmd_name == context_make_atom(ctx, peername_a)) {
        TRACE("peername\n");
        term reply = socket_driver_peername(ctx);
        port_send_reply(ctx, pid, ref, reply);
    } else if (cmd_name == context_make_atom(ctx, get_port_a)) {
<<<<<<< HEAD
=======
        // TODO This function is not supported in the gen_tcp or gen_udp APIs.
        // It should be removed.  (Use inet:peername and inet:sockname instead)
>>>>>>> d7459cf4
        TRACE("get_port\n");
        term reply = socket_driver_get_port(ctx);
        port_send_reply(ctx, pid, ref, reply);
    } else if (cmd_name == context_make_atom(ctx, controlling_process_a)) {
        TRACE("controlling_process\n");
        term new_pid = term_get_tuple_element(cmd, 1);
        term reply = socket_driver_controlling_process(ctx, pid, new_pid);
        port_send_reply(ctx, pid, ref, reply);
    } else {
        TRACE("unknown cmd\n");
        port_send_reply(ctx, pid, ref, port_create_error_tuple(ctx, BADARG_ATOM));
    }

    mailbox_destroy_message(message);
    TRACE("END socket_consume_mailbox\n");
}

Context *socket_init(GlobalContext *glb, term opts)
{
    UNUSED(opts);

    Context *ctx = context_new(glb);
    void *data = socket_driver_create_data();
    ctx->native_handler = socket_consume_mailbox;
    ctx->platform_data = data;

    return ctx;
}<|MERGE_RESOLUTION|>--- conflicted
+++ resolved
@@ -1046,11 +1046,8 @@
         term reply = socket_driver_peername(ctx);
         port_send_reply(ctx, pid, ref, reply);
     } else if (cmd_name == context_make_atom(ctx, get_port_a)) {
-<<<<<<< HEAD
-=======
         // TODO This function is not supported in the gen_tcp or gen_udp APIs.
         // It should be removed.  (Use inet:peername and inet:sockname instead)
->>>>>>> d7459cf4
         TRACE("get_port\n");
         term reply = socket_driver_get_port(ctx);
         port_send_reply(ctx, pid, ref, reply);
