--- conflicted
+++ resolved
@@ -286,39 +286,35 @@
         case ESP_SLEEP_WAKEUP_UNDEFINED:
             return UNDEFINED_ATOM;
         case ESP_SLEEP_WAKEUP_EXT0:
-            return context_make_atom(ctx, sleep_wakeup_ext0_atom);
+            return globalcontext_make_atom(ctx->global, sleep_wakeup_ext0_atom);
         case ESP_SLEEP_WAKEUP_EXT1:
-            return context_make_atom(ctx, sleep_wakeup_ext1_atom);
+            return globalcontext_make_atom(ctx->global, sleep_wakeup_ext1_atom);
         case ESP_SLEEP_WAKEUP_TIMER:
-<<<<<<< HEAD
             return globalcontext_make_atom(ctx->global, sleep_wakeup_timer_atom);
-=======
-            return context_make_atom(ctx, sleep_wakeup_timer_atom);
         case ESP_SLEEP_WAKEUP_TOUCHPAD:
-            return context_make_atom(ctx, sleep_wakeup_touchpad_atom);
+            return globalcontext_make_atom(ctx->global, sleep_wakeup_touchpad_atom);
         case ESP_SLEEP_WAKEUP_ULP:
-            return context_make_atom(ctx, sleep_wakeup_ulp_atom);
+            return globalcontext_make_atom(ctx->global, sleep_wakeup_ulp_atom);
         case ESP_SLEEP_WAKEUP_GPIO:
-            return context_make_atom(ctx, sleep_wakeup_gpio_atom);
+            return globalcontext_make_atom(ctx->global, sleep_wakeup_gpio_atom);
         case ESP_SLEEP_WAKEUP_UART:
-            return context_make_atom(ctx, sleep_wakeup_uart_atom);
+            return globalcontext_make_atom(ctx->global, sleep_wakeup_uart_atom);
 #ifdef ESP_SLEEP_WAKEUP_WIFI
         case ESP_SLEEP_WAKEUP_WIFI:
-            return context_make_atom(ctx, sleep_wakeup_wifi_atom);
+            return globalcontext_make_atom(ctx->global, sleep_wakeup_wifi_atom);
 #endif
 #ifdef ESP_SLEEP_WAKEUP_COCPU
         case ESP_SLEEP_WAKEUP_COCPU:
-            return context_make_atom(ctx, sleep_wakeup_cocpu_atom);
+            return globalcontext_make_atom(ctx->global, sleep_wakeup_cocpu_atom);
 #endif
 #ifdef ESP_SLEEP_WAKEUP_COCPU_TRAP_TRIG
         case ESP_SLEEP_WAKEUP_COCPU_TRAP_TRIG:
-            return context_make_atom(ctx, sleep_wakeup_cocpu_trap_trig_atom);
+            return globalcontext_make_atom(ctx->global, sleep_wakeup_cocpu_trap_trig_atom);
 #endif
 #ifdef ESP_SLEEP_WAKEUP_BT
         case ESP_SLEEP_WAKEUP_BT:
-            return context_make_atom(ctx, sleep_wakeup_bt_atom);
-#endif
->>>>>>> 135de9ea
+            return globalcontext_make_atom(ctx->global, sleep_wakeup_bt_atom);
+#endif
         default:
             return ERROR_ATOM;
     }
