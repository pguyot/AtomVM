/*
 * This file is part of AtomVM.
 *
 * Copyright 2019 Fred Dushin <fred@dushin.net>
 *
 * Licensed under the Apache License, Version 2.0 (the "License");
 * you may not use this file except in compliance with the License.
 * You may obtain a copy of the License at
 *
 *    http://www.apache.org/licenses/LICENSE-2.0
 *
 * Unless required by applicable law or agreed to in writing, software
 * distributed under the License is distributed on an "AS IS" BASIS,
 * WITHOUT WARRANTIES OR CONDITIONS OF ANY KIND, either express or implied.
 * See the License for the specific language governing permissions and
 * limitations under the License.
 *
 * SPDX-License-Identifier: Apache-2.0 OR LGPL-2.1-or-later
 */

#define _GNU_SOURCE

#include "atom.h"
#include "defaultatoms.h"
#include "esp32_sys.h"
#include "interop.h"
#include "memory.h"
#include "nifs.h"
#include "platform_defaultatoms.h"
#include "term.h"

#include <esp_partition.h>
#include <esp_sleep.h>
#include <esp_system.h>
#include <soc/soc.h>
#include <stdlib.h>
#if defined __has_include
#  if __has_include (<esp_idf_version.h>)
#    include <esp_idf_version.h>
#  endif
#endif
#if ESP_IDF_VERSION >= ESP_IDF_VERSION_VAL(4, 3, 0) && CONFIG_IDF_TARGET_ESP32
#include <esp_rom_md5.h>
#else
#include <rom/md5_hash.h>
#endif
#if CONFIG_IDF_TARGET_ESP32C3
#include "esp32c3/rom/md5_hash.h"
#elif CONFIG_IDF_TARGET_ESP32S2
#include "esp32s2/rom/md5_hash.h"
#elif CONFIG_IDF_TARGET_ESP32S3
#include "esp32s3/rom/md5_hash.h"
#endif

//#define ENABLE_TRACE
#include "trace.h"

#define MD5_DIGEST_LENGTH 16

static const char *const esp_rst_unknown_atom   = "\xF"  "esp_rst_unknown";
static const char *const esp_rst_poweron        = "\xF"  "esp_rst_poweron";
static const char *const esp_rst_ext            = "\xB"  "esp_rst_ext";
static const char *const esp_rst_sw             = "\xA"  "esp_rst_sw";
static const char *const esp_rst_panic          = "\xD"  "esp_rst_panic";
static const char *const esp_rst_int_wdt        = "\xF"  "esp_rst_int_wdt";
static const char *const esp_rst_task_wdt       = "\x10" "esp_rst_task_wdt";
static const char *const esp_rst_wdt            = "\xB"  "esp_rst_wdt";
static const char *const esp_rst_deepsleep      = "\x11" "esp_rst_deepsleep";
static const char *const esp_rst_brownout       = "\x10" "esp_rst_brownout";
static const char *const esp_rst_sdio           = "\xC"  "esp_rst_sdio";
//                                                        123456789ABCDEF01

//
// NIFs
//

static term nif_esp_random(Context *ctx, int argc, term argv[])
{
    UNUSED(argc);
    UNUSED(argv);
    uint32_t r = esp_random();
    if (UNLIKELY(memory_ensure_free(ctx, BOXED_INT_SIZE) != MEMORY_GC_OK)) {
        RAISE_ERROR(OUT_OF_MEMORY_ATOM);
    }
    return term_make_boxed_int(r, ctx);
}

static term nif_esp_random_bytes(Context *ctx, int argc, term argv[])
{
    UNUSED(argc);
    VALIDATE_VALUE(argv[0], term_is_integer);

    avm_int_t len = term_to_int(argv[0]);
    if (len < 0) {
        RAISE_ERROR(BADARG_ATOM);
    }
    if (len == 0) {
        if (UNLIKELY(memory_ensure_free(ctx, term_binary_data_size_in_terms(0) + BINARY_HEADER_SIZE) != MEMORY_GC_OK)) {
            RAISE_ERROR(OUT_OF_MEMORY_ATOM);
        }
        term binary = term_create_empty_binary(0, ctx);
        return binary;
    } else {
        uint8_t *buf = malloc(len);
        if (UNLIKELY(IS_NULL_PTR(buf))) {
            RAISE_ERROR(OUT_OF_MEMORY_ATOM);
        }
        esp_fill_random(buf, len);
        if (UNLIKELY(memory_ensure_free(ctx, term_binary_data_size_in_terms(len) + BINARY_HEADER_SIZE) != MEMORY_GC_OK)) {
            RAISE_ERROR(OUT_OF_MEMORY_ATOM);
        }
        term binary = term_from_literal_binary(buf, len, ctx);
        free(buf);
        return binary;
    }
}

static term nif_esp_restart(Context *ctx, int argc, term argv[])
{
    UNUSED(ctx);
    UNUSED(argc);
    UNUSED(argv);
    esp_restart();
    return OK_ATOM;
}

static term nif_esp_reset_reason(Context *ctx, int argc, term argv[])
{
    UNUSED(argc);
    UNUSED(argv);
    esp_reset_reason_t reason = esp_reset_reason();
    switch (reason) {
        case ESP_RST_UNKNOWN:
            return globalcontext_make_atom(ctx->global, esp_rst_unknown_atom);
        case ESP_RST_POWERON:
            return globalcontext_make_atom(ctx->global, esp_rst_poweron);
        case ESP_RST_EXT:
            return globalcontext_make_atom(ctx->global, esp_rst_ext);
        case ESP_RST_SW:
            return globalcontext_make_atom(ctx->global, esp_rst_sw);
        case ESP_RST_PANIC:
            return globalcontext_make_atom(ctx->global, esp_rst_panic);
        case ESP_RST_INT_WDT:
            return globalcontext_make_atom(ctx->global, esp_rst_int_wdt);
        case ESP_RST_TASK_WDT:
            return globalcontext_make_atom(ctx->global, esp_rst_task_wdt);
        case ESP_RST_WDT:
            return globalcontext_make_atom(ctx->global, esp_rst_wdt);
        case ESP_RST_DEEPSLEEP:
            return globalcontext_make_atom(ctx->global, esp_rst_deepsleep);
        case ESP_RST_BROWNOUT:
            return globalcontext_make_atom(ctx->global, esp_rst_brownout);
        case ESP_RST_SDIO:
            return globalcontext_make_atom(ctx->global, esp_rst_sdio);
        default:
            return UNDEFINED_ATOM;
    }
}

static term nif_esp_freq_hz(Context *ctx, int argc, term argv[])
{
    UNUSED(argc);
    UNUSED(argv);

    return term_from_int(APB_CLK_FREQ);
}

static const esp_partition_t *get_partition(term partition_name_term, bool *valid_string)
{
    int ok;
    char *partition_name = interop_term_to_string(partition_name_term, &ok);
    if (UNLIKELY(!ok)) {
        *valid_string = false;
        return NULL;
    }
    *valid_string = true;

    const esp_partition_t *partition = esp_partition_find_first(ESP_PARTITION_TYPE_DATA, ESP_PARTITION_SUBTYPE_ANY, partition_name);

    free(partition_name);

    return partition;
}

static term nif_esp_partition_erase_range(Context *ctx, int argc, term argv[])
{
    UNUSED(argc);

    bool valid_partition_string;
    const esp_partition_t *partition = get_partition(argv[0], &valid_partition_string);
    if (UNLIKELY(!valid_partition_string)) {
        RAISE_ERROR(BADARG_ATOM);
    }
    if (IS_NULL_PTR(partition)) {
        return ERROR_ATOM;
    }

    VALIDATE_VALUE(argv[1], term_is_integer);
    avm_int_t offset = term_to_int(argv[1]);

    avm_int_t size = 0;
    if (argc == 3) {
        VALIDATE_VALUE(argv[2], term_is_integer);
        size = term_to_int(argv[2]);
    } else {
        size = partition->size - offset;
    }

    esp_err_t res = esp_partition_erase_range(partition, offset, size);
    if (UNLIKELY(res != ESP_OK)) {
        return ERROR_ATOM;
    }

    return OK_ATOM;
}

static term nif_esp_partition_write(Context *ctx, int argc, term argv[])
{
    UNUSED(argc);

    bool valid_partition_string;
    const esp_partition_t *partition = get_partition(argv[0], &valid_partition_string);
    if (UNLIKELY(!valid_partition_string)) {
        RAISE_ERROR(BADARG_ATOM);
    }
    if (IS_NULL_PTR(partition)) {
        return ERROR_ATOM;
    }

    VALIDATE_VALUE(argv[1], term_is_integer);
    avm_int_t offset = term_to_int(argv[1]);

    term binary_term = argv[2];
    VALIDATE_VALUE(binary_term, term_is_binary);
    avm_int_t size = term_binary_size(binary_term);
    const char *data = term_binary_data(binary_term);

    esp_err_t res = esp_partition_write(partition, offset, data, size);
    if (UNLIKELY(res != ESP_OK)) {
        return ERROR_ATOM;
    }

    return OK_ATOM;
}

static term nif_esp_deep_sleep(Context *ctx, int argc, term argv[])
{
    UNUSED(argc);

    VALIDATE_VALUE(argv[0], term_is_any_integer);
    avm_int64_t msecs = term_maybe_unbox_int64(argv[0]);

    esp_deep_sleep(msecs * 1000ULL);

    // technically, this function does not return
    return OK_ATOM;
}
#if SOC_PM_SUPPORT_EXT_WAKEUP
static const char *const sleep_wakeup_ext0_atom = "\x11" "sleep_wakeup_ext0";
static const char *const sleep_wakeup_ext1_atom = "\x11" "sleep_wakeup_ext1";
#endif
static const char *const sleep_wakeup_timer_atom = "\x12" "sleep_wakeup_timer";
static const char *const sleep_wakeup_touchpad_atom = "\x15" "sleep_wakeup_touchpad";
static const char *const sleep_wakeup_ulp_atom = "\x10" "sleep_wakeup_ulp";
static const char *const sleep_wakeup_gpio_atom = "\x11" "sleep_wakeup_gpio";
static const char *const sleep_wakeup_uart_atom = "\x11" "sleep_wakeup_uart";
#ifdef ESP_SLEEP_WAKEUP_WIFI
static const char *const sleep_wakeup_wifi_atom = "\x11" "sleep_wakeup_wifi";
#endif
#ifdef ESP_SLEEP_WAKEUP_COCPU
static const char *const sleep_wakeup_cocpu_atom = "\x12" "sleep_wakeup_cocpu";
#endif
#ifdef ESP_SLEEP_WAKEUP_COCPU_TRAP_TRIG
static const char *const sleep_wakeup_cocpu_trap_trig_atom = "\x1C" "sleep_wakeup_cocpu_trap_trig";
#endif
#ifdef ESP_SLEEP_WAKEUP_BT
static const char *const sleep_wakeup_bt_atom = "\xF" "sleep_wakeup_bt";
#endif

static term nif_esp_sleep_get_wakeup_cause(Context *ctx, int argc, term argv[])
{
    UNUSED(argc);
    UNUSED(argv);

    esp_sleep_wakeup_cause_t cause = esp_sleep_get_wakeup_cause();

    switch (cause) {
        case ESP_SLEEP_WAKEUP_UNDEFINED:
            return UNDEFINED_ATOM;
#if SOC_PM_SUPPORT_EXT_WAKEUP
        case ESP_SLEEP_WAKEUP_EXT0:
            return globalcontext_make_atom(ctx->global, sleep_wakeup_ext0_atom);
        case ESP_SLEEP_WAKEUP_EXT1:
<<<<<<< HEAD
            return globalcontext_make_atom(ctx->global, sleep_wakeup_ext1_atom);
=======
            return context_make_atom(ctx, sleep_wakeup_ext1_atom);
#endif
>>>>>>> 4212fd39
        case ESP_SLEEP_WAKEUP_TIMER:
            return globalcontext_make_atom(ctx->global, sleep_wakeup_timer_atom);
        case ESP_SLEEP_WAKEUP_TOUCHPAD:
            return globalcontext_make_atom(ctx->global, sleep_wakeup_touchpad_atom);
        case ESP_SLEEP_WAKEUP_ULP:
            return globalcontext_make_atom(ctx->global, sleep_wakeup_ulp_atom);
        case ESP_SLEEP_WAKEUP_GPIO:
            return globalcontext_make_atom(ctx->global, sleep_wakeup_gpio_atom);
        case ESP_SLEEP_WAKEUP_UART:
            return globalcontext_make_atom(ctx->global, sleep_wakeup_uart_atom);
#ifdef ESP_SLEEP_WAKEUP_WIFI
        case ESP_SLEEP_WAKEUP_WIFI:
            return globalcontext_make_atom(ctx->global, sleep_wakeup_wifi_atom);
#endif
#ifdef ESP_SLEEP_WAKEUP_COCPU
        case ESP_SLEEP_WAKEUP_COCPU:
            return globalcontext_make_atom(ctx->global, sleep_wakeup_cocpu_atom);
#endif
#ifdef ESP_SLEEP_WAKEUP_COCPU_TRAP_TRIG
        case ESP_SLEEP_WAKEUP_COCPU_TRAP_TRIG:
            return globalcontext_make_atom(ctx->global, sleep_wakeup_cocpu_trap_trig_atom);
#endif
#ifdef ESP_SLEEP_WAKEUP_BT
        case ESP_SLEEP_WAKEUP_BT:
            return globalcontext_make_atom(ctx->global, sleep_wakeup_bt_atom);
#endif
        default:
            return ERROR_ATOM;
    }
}

#if SOC_PM_SUPPORT_EXT_WAKEUP

static term nif_esp_sleep_enable_ext0_wakeup(Context *ctx, int argc, term argv[])
{
    UNUSED(argc);

    VALIDATE_VALUE(argv[0], term_is_integer);
    VALIDATE_VALUE(argv[1], term_is_integer);
    gpio_num_t pin = term_to_int(argv[0]);
    int level = term_to_int(argv[1]);
    esp_err_t err = esp_sleep_enable_ext0_wakeup(pin, level);
    if (UNLIKELY(err == ESP_ERR_INVALID_ARG)) {
        RAISE_ERROR(BADARG_ATOM);
    }
    if (UNLIKELY(err != ESP_OK)) {
        return ERROR_ATOM;
    }
    return OK_ATOM;
}

static term nif_esp_sleep_enable_ext1_wakeup(Context *ctx, int argc, term argv[])
{
    UNUSED(argc);

    VALIDATE_VALUE(argv[0], term_is_any_integer);
    VALIDATE_VALUE(argv[1], term_is_integer);
    avm_int64_t mask = term_maybe_unbox_int64(argv[0]);
    esp_sleep_ext1_wakeup_mode_t mode = term_to_int(argv[1]);
    esp_err_t err = esp_sleep_enable_ext1_wakeup(mask, mode);
    if (UNLIKELY(err == ESP_ERR_INVALID_ARG)) {
        RAISE_ERROR(BADARG_ATOM);
    }
    if (UNLIKELY(err != ESP_OK)) {
        return ERROR_ATOM;
    }
    return OK_ATOM;
}

#endif

static term nif_rom_md5(Context *ctx, int argc, term argv[])
{
    UNUSED(argc);
    term data = argv[0];
    VALIDATE_VALUE(data, term_is_binary);

    unsigned char digest[MD5_DIGEST_LENGTH];
    struct MD5Context md5;
    #if __has_include (<esp_idf_version.h>) && ESP_IDF_VERSION >= ESP_IDF_VERSION_VAL(4, 3, 0) && CONFIG_IDF_TARGET_ESP32
    esp_rom_md5_init(&md5);
    esp_rom_md5_update(&md5, (const unsigned char *) term_binary_data(data), term_binary_size(data));
    esp_rom_md5_final(digest, &md5);
    #else
    MD5Init(&md5);
    MD5Update(&md5, (const unsigned char *) term_binary_data(data), term_binary_size(data));
    MD5Final(digest, &md5);
    #endif

    return term_from_literal_binary(digest, MD5_DIGEST_LENGTH, ctx);
}

static term nif_atomvm_platform(Context *ctx, int argc, term argv[])
{
    UNUSED(ctx);
    UNUSED(argc);
    UNUSED(argv);
    return ESP32_ATOM;
}

//
// NIF structures and distpatch
//

static const struct Nif esp_random_nif =
{
    .base.type = NIFFunctionType,
    .nif_ptr = nif_esp_random
};
static const struct Nif esp_random_bytes_nif =
{
    .base.type = NIFFunctionType,
    .nif_ptr = nif_esp_random_bytes
};
static const struct Nif esp_restart_nif =
{
    .base.type = NIFFunctionType,
    .nif_ptr = nif_esp_restart
};
static const struct Nif esp_reset_reason_nif =
{
    .base.type = NIFFunctionType,
    .nif_ptr = nif_esp_reset_reason
};
static const struct Nif esp_freq_hz_nif =
{
    .base.type = NIFFunctionType,
    .nif_ptr = nif_esp_freq_hz
};
static const struct Nif esp_partition_erase_range_nif =
{
    .base.type = NIFFunctionType,
    .nif_ptr = nif_esp_partition_erase_range
};
static const struct Nif esp_partition_write_nif =
{
    .base.type = NIFFunctionType,
    .nif_ptr = nif_esp_partition_write
};
static const struct Nif esp_deep_sleep_nif =
{
    .base.type = NIFFunctionType,
    .nif_ptr = nif_esp_deep_sleep
};
static const struct Nif esp_sleep_get_wakeup_cause_nif =
{
    .base.type = NIFFunctionType,
    .nif_ptr = nif_esp_sleep_get_wakeup_cause
};
#if SOC_PM_SUPPORT_EXT_WAKEUP
static const struct Nif esp_sleep_enable_ext0_wakeup_nif =
{
    .base.type = NIFFunctionType,
    .nif_ptr = nif_esp_sleep_enable_ext0_wakeup
};
static const struct Nif esp_sleep_enable_ext1_wakeup_nif =
{
    .base.type = NIFFunctionType,
    .nif_ptr = nif_esp_sleep_enable_ext1_wakeup
};
#endif
static const struct Nif rom_md5_nif =
{
    .base.type = NIFFunctionType,
    .nif_ptr = nif_rom_md5
};
static const struct Nif atomvm_platform_nif =
{
    .base.type = NIFFunctionType,
    .nif_ptr = nif_atomvm_platform
};

const struct Nif *platform_nifs_get_nif(const char *nifname)
{
    if (strcmp("atomvm:random/0", nifname) == 0) {
        TRACE("Resolved platform nif %s ...\n", nifname);
        return &esp_random_nif;
    }
    if (strcmp("atomvm:rand_bytes/1", nifname) == 0) {
        TRACE("Resolved platform nif %s ...\n", nifname);
        return &esp_random_bytes_nif;
    }
    if (strcmp("esp:restart/0", nifname) == 0) {
        TRACE("Resolved platform nif %s ...\n", nifname);
        return &esp_restart_nif;
    }
    if (strcmp("esp:reset_reason/0", nifname) == 0) {
        TRACE("Resolved platform nif %s ...\n", nifname);
        return &esp_reset_reason_nif;
    }
    if (strcmp("esp:freq_hz/0", nifname) == 0) {
        TRACE("Resolved platform nif %s ...\n", nifname);
        return &esp_freq_hz_nif;
    }
    if (strcmp("esp:partition_erase_range/2", nifname) == 0) {
        TRACE("Resolved platform nif %s ...\n", nifname);
        return &esp_partition_erase_range_nif;
    }
    if (strcmp("esp:partition_erase_range/3", nifname) == 0) {
        TRACE("Resolved platform nif %s ...\n", nifname);
        return &esp_partition_erase_range_nif;
    }
    if (strcmp("esp:partition_write/3", nifname) == 0) {
        TRACE("Resolved platform nif %s ...\n", nifname);
        return &esp_partition_write_nif;
    }
    if (strcmp("esp:deep_sleep/1", nifname) == 0) {
        TRACE("Resolved platform nif %s ...\n", nifname);
        return &esp_deep_sleep_nif;
    }
    if (strcmp("esp:sleep_get_wakeup_cause/0", nifname) == 0) {
        TRACE("Resolved platform nif %s ...\n", nifname);
        return &esp_sleep_get_wakeup_cause_nif;
    }
#if SOC_PM_SUPPORT_EXT_WAKEUP
    if (strcmp("esp:sleep_enable_ext0_wakeup/2", nifname) == 0) {
        TRACE("Resolved platform nif %s ...\n", nifname);
        return &esp_sleep_enable_ext0_wakeup_nif;
    }
    if (strcmp("esp:sleep_enable_ext1_wakeup/2", nifname) == 0) {
        TRACE("Resolved platform nif %s ...\n", nifname);
        return &esp_sleep_enable_ext1_wakeup_nif;
    }
#endif
    if (strcmp("erlang:md5/1", nifname) == 0) {
        TRACE("Resolved platform nif %s ...\n", nifname);
        return &rom_md5_nif;
    }
    if (strcmp("atomvm:platform/0", nifname) == 0) {
        TRACE("Resolved platform nif %s ...\n", nifname);
        return &atomvm_platform_nif;
    }
    const struct Nif *nif = nif_collection_resolve_nif(nifname);
    if (nif) {
        return nif;
    }
    return NULL;
}<|MERGE_RESOLUTION|>--- conflicted
+++ resolved
@@ -291,12 +291,7 @@
         case ESP_SLEEP_WAKEUP_EXT0:
             return globalcontext_make_atom(ctx->global, sleep_wakeup_ext0_atom);
         case ESP_SLEEP_WAKEUP_EXT1:
-<<<<<<< HEAD
             return globalcontext_make_atom(ctx->global, sleep_wakeup_ext1_atom);
-=======
-            return context_make_atom(ctx, sleep_wakeup_ext1_atom);
-#endif
->>>>>>> 4212fd39
         case ESP_SLEEP_WAKEUP_TIMER:
             return globalcontext_make_atom(ctx->global, sleep_wakeup_timer_atom);
         case ESP_SLEEP_WAKEUP_TOUCHPAD:
