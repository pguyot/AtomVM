--- conflicted
+++ resolved
@@ -28,11 +28,7 @@
 idf_build_set_property(C_COMPILE_OPTIONS ${c_compile_options})
 
 # Options that make sense for this platform
-<<<<<<< HEAD
-option(AVM_DISABLE_FP "Disable floating point support." OFF)
 option(AVM_DISABLE_SMP "Disable SMP." OFF)
-=======
->>>>>>> b316e88a
 option(AVM_USE_32BIT_FLOAT "Use 32 bit floats." OFF)
 option(AVM_VERBOSE_ABORT "Print module and line number on VM abort" OFF)
 option(AVM_CREATE_STACKTRACES "Create stacktraces" ON)
