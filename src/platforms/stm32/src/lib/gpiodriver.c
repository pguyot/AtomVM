--- conflicted
+++ resolved
@@ -40,7 +40,7 @@
 
 static term create_pair(Context *ctx, term term1, term term2)
 {
-    term ret = term_alloc_tuple(2, ctx);
+    term ret = term_alloc_tuple(2, &ctx->heap);
     term_put_tuple_element(ret, 0, term1);
     term_put_tuple_element(ret, 1, term2);
 
@@ -111,13 +111,6 @@
         ret = ERROR_ATOM;
     }
 
-<<<<<<< HEAD
-    globalcontext_send_message(ctx->global, local_process_id, ret);
-
-    mailbox_remove_message(&ctx->mailbox, &ctx->heap);
-
-    return NativeContinue;
-=======
     term ret_msg;
     if (UNLIKELY(memory_ensure_free(ctx, 3) != MEMORY_GC_OK)) {
         ret_msg = OUT_OF_MEMORY_ATOM;
@@ -125,10 +118,11 @@
         term ref = term_get_tuple_element(msg, 1);
         ret_msg = create_pair(ctx, ref, ret);
     }
+    globalcontext_send_message(ctx->global, local_process_id, ret_msg);
 
-    mailbox_send(target, ret_msg);
-    mailbox_destroy_message(message);
->>>>>>> a5570475
+    mailbox_remove_message(&ctx->mailbox, &ctx->heap);
+
+    return NativeContinue;
 }
 
 static uint32_t port_atom_to_gpio_port(Context *ctx, term port_atom)
