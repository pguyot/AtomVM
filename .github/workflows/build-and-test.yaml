--- conflicted
+++ resolved
@@ -71,19 +71,12 @@
         - cc: "gcc-10"
           cxx: "g++-10"
           compiler_pkgs: "gcc-10 g++-10"
-<<<<<<< HEAD
-        - cc: "clang-3.9"
-          cxx: "clang++-3.9"
-          compiler_pkgs: "clang-3.9"
-          cmake_opts_smp: "-DAVM_DISABLE_SMP=On"
-=======
         - cc: "gcc-11"
           cxx: "g++-11"
           compiler_pkgs: "gcc-11 g++-11"
         - cc: "gcc-12"
           cxx: "g++-12"
           compiler_pkgs: "gcc-12 g++-12"
->>>>>>> 42de0ad5
         - cc: "clang-10"
           cxx: "clang++-10"
           compiler_pkgs: "clang-10"
