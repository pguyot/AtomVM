--- conflicted
+++ resolved
@@ -60,98 +60,6 @@
         sync: rsync
         copyback: false
 
-<<<<<<< HEAD
-        prepare: |
-          pkg install -y curl cmake gperf erlang elixir rebar3 mbedtls3
-
-        run: |
-          set -e
-          echo "%%"
-          echo "%% System Info"
-          echo "%%"
-          echo "**freebsd-version:**"
-          freebsd-version
-          echo "**uname:**"
-          uname -a
-          echo "**C Compiler version:**"
-          clang --version
-          clang++ --version
-          echo "**CMake version:**"
-          cmake --version
-          echo "**hw.ncpu:**"
-          sysctl -n hw.ncpu
-
-          sed -i '' 's/test_http_server/%test_http_server/g' tests/libs/eavmlib/tests.erl
-
-          echo "%%"
-          echo "%% Running CMake ..."
-          echo "%%"
-          mkdir build
-          cd build
-          cmake .. -DMBEDTLS_ROOT_DIR=/usr/local -DAVM_WARNINGS_ARE_ERRORS=ON
-
-          echo "%%"
-          echo "%% Building AtomVM ..."
-          echo "%%"
-          make -j `sysctl -n hw.ncpu`
-
-          echo "%%"
-          echo "%% Running test-erlang ..."
-          echo "%%"
-          ./tests/test-erlang
-
-          echo "%%"
-          echo "%% Running test-enif ..."
-          echo "%%"
-          ./tests/test-enif
-
-          echo "%%"
-          echo "%% Running test-heap ..."
-          echo "%%"
-          ./tests/test-heap
-
-          echo "%%"
-          echo "%% Running test-mailbox ..."
-          echo "%%"
-          ./tests/test-mailbox
-
-          echo "%%"
-          echo "%% Running test-structs ..."
-          echo "%%"
-          ./tests/test-structs
-
-          echo "%%"
-          echo "%% Running etest tests ..."
-          echo "%%"
-          ./src/AtomVM tests/libs/etest/test_etest.avm
-
-          echo "%%"
-          echo "%% Running estdlib tests ..."
-          echo "%%"
-          ./src/AtomVM tests/libs/estdlib/test_estdlib.avm
-
-          echo "%%"
-          echo "%% Running eavmlib tests ..."
-          echo "%%"
-          ./src/AtomVM tests/libs/eavmlib/test_eavmlib.avm
-
-          echo "%%"
-          echo "%% Running alisp tests ..."
-          echo "%%"
-          ./src/AtomVM tests/libs/alisp/test_alisp.avm
-
-          echo "%%"
-          echo "%% Running install ..."
-          echo "%%"
-          make install
-          atomvm examples/erlang/hello_world.avm
-          atomvm -v
-          atomvm -h
-
-          echo "%%"
-          echo "%% Done!"
-          echo "%%"
-=======
     - name: "Install deps"
       shell: freebsd {0}
       run: |
@@ -244,6 +152,13 @@
         cd build
         ./tests/test-structs
 
+    - name: "Test: test_etest.avm"
+      shell: freebsd {0}
+      run: |
+        cd $GITHUB_WORKSPACE;
+        cd build
+        ./src/AtomVM tests/libs/etest/test_etest.avm
+
     - name: "Test: test_estdlib.avm"
       shell: freebsd {0}
       run: |
@@ -280,5 +195,4 @@
         make install
         atomvm examples/erlang/hello_world.avm
         atomvm -v
-        atomvm -h
->>>>>>> 6425d022
+        atomvm -h