--- conflicted
+++ resolved
@@ -897,14 +897,12 @@
     trap_exit_flag.beam
 
     test_stacktrace.beam
-<<<<<<< HEAD
+    
     small_big_ext.beam
-=======
 
     test_code_load_binary.beam
     test_code_load_abs.beam
     test_add_avm_pack_binary.beam
     test_add_avm_pack_file.beam
     test_close_avm_pack.beam
->>>>>>> 1c4733f2
 )