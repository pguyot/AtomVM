--- conflicted
+++ resolved
@@ -500,9 +500,10 @@
 compile_erlang(complex_list_match_xregs)
 compile_erlang(twentyone_param_fun)
 compile_erlang(test_fun_to_list)
+
+compile_erlang(test_ets)
+
 compile_erlang(maps_nifs)
-
-compile_erlang(test_ets)
 
 add_custom_target(erlang_test_modules DEPENDS
     code_load_files
@@ -969,10 +970,8 @@
     complex_list_match_xregs.beam
     twentyone_param_fun.beam
     test_fun_to_list.beam
-<<<<<<< HEAD
 
     test_ets.beam
-=======
+
     maps_nifs.beam
->>>>>>> 3a107ae4
 )