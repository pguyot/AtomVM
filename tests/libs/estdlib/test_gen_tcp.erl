--- conflicted
+++ resolved
@@ -27,11 +27,8 @@
 test() ->
     ok = test_echo_server(),
     ok = test_echo_server(),
-<<<<<<< HEAD
     ok = test_echo_server(true),
-=======
     ok = test_accept_parameters(),
->>>>>>> d7459cf4
     ok.
 
 test_echo_server() ->
@@ -69,6 +66,15 @@
                     NewPid = spawn(fun() -> echo(Pid, Socket) end),
                     ok = gen_tcp:controlling_process(Socket, NewPid)
             end;
+        {error, closed} ->
+            ok
+    end.
+
+accept(Pid, ListenSocket) ->
+    case gen_tcp:accept(ListenSocket) of
+        {ok, Socket} ->
+            spawn(fun() -> accept(Pid, ListenSocket) end),
+            echo(Pid, Socket);
         {error, closed} ->
             ok
     end.
@@ -116,11 +122,7 @@
     ok.
 
 sleep(Ms) ->
-<<<<<<< HEAD
     receive after Ms -> ok end.
-=======
-    receive after Ms -> ok end.
-
 
 test_accept_parameters() ->
     {ok, ListenSocket} = gen_tcp:listen(0, [{binary, false}, {buffer, 10}]),
@@ -166,5 +168,4 @@
                     loop(Socket, I - 1)
             end
     end,
-    ok.
->>>>>>> d7459cf4
+    ok.