/*
 * This file is part of AtomVM.
 *
 * Copyright 2017 Davide Bettio <davide@uninstall.it>
 *
 * Licensed under the Apache License, Version 2.0 (the "License");
 * you may not use this file except in compliance with the License.
 * You may obtain a copy of the License at
 *
 *    http://www.apache.org/licenses/LICENSE-2.0
 *
 * Unless required by applicable law or agreed to in writing, software
 * distributed under the License is distributed on an "AS IS" BASIS,
 * WITHOUT WARRANTIES OR CONDITIONS OF ANY KIND, either express or implied.
 * See the License for the specific language governing permissions and
 * limitations under the License.
 *
 * SPDX-License-Identifier: Apache-2.0 OR LGPL-2.1-or-later
 */

#include <assert.h>
#include <libgen.h>
#include <stdbool.h>
#include <stdint.h>
#include <stdio.h>
#include <stdlib.h>
#include <string.h>
#include <time.h>
#include <unistd.h>

#include "atom.h"
#include "bif.h"
#include "context.h"
#include "iff.h"
#include "mapped_file.h"
#include "module.h"
#include "term.h"
#include "utils.h"

struct Test
{
    const char *test_module;
    int32_t expected_value;
    bool skip_atom;
    bool skip_beam;
};

// Favor modules that return 0
#define TEST_CASE(module)        \
    {                            \
#module, 0, false, false \
    }
#define TEST_CASE_EXPECTED(module, expected) \
    {                                        \
#module, expected, false, false      \
    }
#define TEST_CASE_ATOMVM_ONLY(module, expected) \
    {                                           \
#module, expected, false, true          \
    }
#define TEST_CASE_COND(module, expected, skip) \
    {                                          \
#module, expected, skip, false         \
    }

#ifndef AVM_NO_FP
#define SKIP_NO_FP false
#define SKIP_FP true
#else
#define SKIP_NO_FP true
#define SKIP_FP false
#endif

<<<<<<< HEAD
#ifndef AVM_NO_SMP
#define SKIP_SMP false
#else
#define SKIP_SMP true
=======
#ifndef AVM_CREATE_STACKTRACES
#define SKIP_STACKTRACES true
#else
#define SKIP_STACKTRACES false
>>>>>>> 6501b0a7
#endif

struct Test tests[] = {
    TEST_CASE_EXPECTED(add, 17),
    TEST_CASE_EXPECTED(fact, 120),
    TEST_CASE_EXPECTED(mutrec, 6),
    TEST_CASE_EXPECTED(morelabels, 6),
    TEST_CASE_EXPECTED(biggerintegers, 550),
    TEST_CASE_EXPECTED(biggerdifference, 250),
    TEST_CASE_EXPECTED(moreintegertests, 32),
    TEST_CASE_EXPECTED(send_receive, 18),
    TEST_CASE_EXPECTED(send_to_dead_process, 20),
    TEST_CASE_EXPECTED(byte_size_test, 10),
    TEST_CASE_EXPECTED(tuple, 6),
    TEST_CASE_EXPECTED(len_test, 5),
    TEST_CASE_EXPECTED(count_char, 2),
    TEST_CASE_EXPECTED(makelist_test, 532),
    TEST_CASE_EXPECTED(state_test, 3),
    TEST_CASE_EXPECTED(booleans_test, 4),
    TEST_CASE_EXPECTED(booleans2_test, 2),
    TEST_CASE_EXPECTED(rem_and_comp_test, 4),
    TEST_CASE_EXPECTED(lowercase, 15),
    TEST_CASE_EXPECTED(huge, 31),
    TEST_CASE_EXPECTED(patternmatchfunc, 102),
    TEST_CASE_EXPECTED(moda, 44),
    TEST_CASE_EXPECTED(state_test2, 3),
    TEST_CASE_EXPECTED(state_test3, 3),
    TEST_CASE_EXPECTED(guards1, 261),
    TEST_CASE_EXPECTED(guards2, 36),
    // This tests depends on echo port, but it works sufficiently on Unix
    // as BEAM will start echo(1)
    TEST_CASE_EXPECTED(guards3, 405),
    TEST_CASE_EXPECTED(guards4, 16),
    TEST_CASE_EXPECTED(guards5, 3),
    TEST_CASE_EXPECTED(prime, 1999),
    TEST_CASE_COND(prime_smp, 0, SKIP_SMP),
    TEST_CASE_EXPECTED(match, 5),
    TEST_CASE_EXPECTED(if_test, 5),
    TEST_CASE(sleep),
    TEST_CASE_EXPECTED(whereis_fail, 2),
    TEST_CASE_EXPECTED(try_noerror, 1),
    TEST_CASE_EXPECTED(catch_badmatch, 1),
    TEST_CASE_EXPECTED(catch_nocasematch, 1),
    TEST_CASE_EXPECTED(catch_noifmatch, 1),
    TEST_CASE_EXPECTED(try_catch_test, 109),
    TEST_CASE_EXPECTED(list_concat, 2270),
    TEST_CASE_EXPECTED(make_ref_test, 130),
    TEST_CASE_EXPECTED(is_ref_test, 3),
    TEST_CASE_EXPECTED(tagged_tuple_test, 48),
    TEST_CASE_EXPECTED(call_with_ref_test, 3),
    TEST_CASE_EXPECTED(just_receive_test, 11),
    TEST_CASE_EXPECTED(gen_server_like_test, 3),
    TEST_CASE_EXPECTED(external_proplist_test, 3),
    TEST_CASE_EXPECTED(compact15bitsinteger, 1567888),
    TEST_CASE_EXPECTED(negatives, -55996),
    TEST_CASE_EXPECTED(compact23bitsinteger, 47769328),
    TEST_CASE_EXPECTED(compact27bitsinteger, 61837935),
    TEST_CASE_EXPECTED(compact23bitsneginteger, -47376112),
    TEST_CASE_EXPECTED(negatives2, -500),
    TEST_CASE_EXPECTED(datetime, 3),
    TEST_CASE_EXPECTED(timestamp, 1),
    TEST_CASE_EXPECTED(is_type, 255),
    TEST_CASE(test_bitshift),
    TEST_CASE_EXPECTED(test_bitwise, -4),
    TEST_CASE(test_bitwise2),
    TEST_CASE(test_boolean),
    TEST_CASE_EXPECTED(test_gt_and_le, 255),
    TEST_CASE_EXPECTED(test_tuple_size, 6),
    TEST_CASE_EXPECTED(test_element, 7),
    TEST_CASE_EXPECTED(test_setelement, 121),
    TEST_CASE_EXPECTED(test_insert_element, 121),
    TEST_CASE_EXPECTED(test_delete_element, 421),
    TEST_CASE_EXPECTED(test_tuple_to_list, 300),
    TEST_CASE_EXPECTED(test_make_tuple, 4),
    TEST_CASE_EXPECTED(test_make_list, 5),
    TEST_CASE_EXPECTED(test_list_gc, 2),
    TEST_CASE_EXPECTED(test_list_processes, 3),
    TEST_CASE_EXPECTED(test_tl, 5),
    TEST_CASE_EXPECTED(test_list_to_atom, 9),
    TEST_CASE_EXPECTED(test_list_to_existing_atom, 9),
    TEST_CASE_EXPECTED(test_binary_to_atom, 9),
    TEST_CASE_EXPECTED(test_binary_to_existing_atom, 9),
    TEST_CASE_EXPECTED(test_atom_to_list, 1),
    TEST_CASE(test_display),
    TEST_CASE(test_integer_to_list),
    TEST_CASE_EXPECTED(test_list_to_integer, 99),
    TEST_CASE_EXPECTED(test_abs, 5),
    TEST_CASE_EXPECTED(test_is_process_alive, 121),
    TEST_CASE_EXPECTED(test_is_not_type, 255),
    TEST_CASE_EXPECTED(test_badarith, -87381),
    TEST_CASE_EXPECTED(test_badarith2, -87381),
    TEST_CASE_EXPECTED(test_badarith3, -1365),
    TEST_CASE_EXPECTED(test_badarith4, -1365),
    TEST_CASE_EXPECTED(test_bif_badargument, -5592405),
    TEST_CASE_EXPECTED(test_bif_badargument2, -85),
    TEST_CASE_EXPECTED(test_bif_badargument3, -85),
    TEST_CASE_EXPECTED(test_tuple_nifs_badargs, -1398101),
    TEST_CASE_EXPECTED(long_atoms, 4),
    TEST_CASE_EXPECTED(test_concat_badarg, 4),
    TEST_CASE_EXPECTED(register_and_whereis_badarg, 333),
    TEST_CASE_EXPECTED(test_send, -3),
    TEST_CASE_EXPECTED(test_open_port_badargs, -21),
    TEST_CASE_EXPECTED(prime_ext, 1999),
    TEST_CASE_EXPECTED(test_try_case_end, 256),
    TEST_CASE_EXPECTED(test_recursion_and_try_catch, 3628800),
    TEST_CASE_EXPECTED(test_func_info, 89),
    TEST_CASE_EXPECTED(test_func_info2, 1),
    TEST_CASE_EXPECTED(test_func_info3, 120),
    TEST_CASE(test_process_info),
    TEST_CASE(test_min_heap_size),
    TEST_CASE(test_system_flag),
    TEST_CASE(test_system_info),
    TEST_CASE_EXPECTED(test_funs0, 20),
    TEST_CASE_EXPECTED(test_funs1, 517),
    TEST_CASE_EXPECTED(test_funs2, 52),
    TEST_CASE_EXPECTED(test_funs3, 40),
    TEST_CASE_EXPECTED(test_funs4, 6),
    TEST_CASE_EXPECTED(test_funs5, 1000),
    TEST_CASE_EXPECTED(test_funs6, 16),
    TEST_CASE_EXPECTED(test_funs7, 9416),
    TEST_CASE_EXPECTED(test_funs8, 22000),
    TEST_CASE_EXPECTED(test_funs9, 3555),
    TEST_CASE_EXPECTED(test_funs10, 6817),
    TEST_CASE_EXPECTED(test_funs11, 817),

    TEST_CASE(nested_list_size0),
    TEST_CASE_EXPECTED(nested_list_size1, 2),
    TEST_CASE_EXPECTED(nested_list_size2, 8),
    TEST_CASE_EXPECTED(nested_list_size3, 68),
    TEST_CASE_EXPECTED(nested_list_size4, 408),

    TEST_CASE_EXPECTED(simple_list_size0, 2),
    TEST_CASE_EXPECTED(simple_list_size1, 10),

    TEST_CASE_EXPECTED(tuple_size0, 1),
    TEST_CASE_EXPECTED(tuple_size1, 2),
    TEST_CASE_EXPECTED(tuple_size2, 3),
    TEST_CASE_EXPECTED(tuple_size3, 4),
    TEST_CASE_EXPECTED(tuple_size4, 13),
    TEST_CASE_EXPECTED(tuple_size5, 7),
    TEST_CASE_EXPECTED(tuple_size6, 17),

    TEST_CASE_EXPECTED(tuples_and_list_size0, 3),
    TEST_CASE_EXPECTED(tuples_and_list_size1, 5),
    TEST_CASE_EXPECTED(tuples_and_list_size2, 10),

    TEST_CASE_EXPECTED(nested_tuple_size0, 12),
    TEST_CASE_EXPECTED(nested_tuple_size1, 44),
    TEST_CASE_EXPECTED(nested_tuple_size2, 76),
    TEST_CASE_EXPECTED(nested_tuple_size3, 80),
    TEST_CASE_EXPECTED(nested_tuple_size4, 80),

    TEST_CASE_EXPECTED(complex_struct_size0, 43),
    TEST_CASE_EXPECTED(complex_struct_size1, 37),
    TEST_CASE_EXPECTED(complex_struct_size2, 105),
    TEST_CASE_EXPECTED(complex_struct_size3, 23),
    TEST_CASE_EXPECTED(complex_struct_size4, 126),

    TEST_CASE_EXPECTED(make_garbage0, -19),
    TEST_CASE_EXPECTED(make_garbage1, -18),
    TEST_CASE_EXPECTED(make_garbage2, -56),
    TEST_CASE_EXPECTED(make_garbage3, -7),
    TEST_CASE_EXPECTED(make_garbage4, -438),
    TEST_CASE_EXPECTED(make_garbage5, 6),
    TEST_CASE_EXPECTED(make_garbage6, -210),
    TEST_CASE_EXPECTED(make_garbage7, -210),

    TEST_CASE(copy_terms0),
    TEST_CASE_EXPECTED(copy_terms1, 1),
    TEST_CASE_EXPECTED(copy_terms2, 2),
    TEST_CASE_EXPECTED(copy_terms3, 5),
    TEST_CASE_EXPECTED(copy_terms4, 2465),
    TEST_CASE_EXPECTED(copy_terms5, 32),
    TEST_CASE_EXPECTED(copy_terms6, 2),
    TEST_CASE_EXPECTED(copy_terms7, 10),
    TEST_CASE_EXPECTED(copy_terms8, 4),
    TEST_CASE_EXPECTED(copy_terms9, -19),
    TEST_CASE_EXPECTED(copy_terms10, -18),
    TEST_CASE_EXPECTED(copy_terms11, 36757),
    TEST_CASE_EXPECTED(copy_terms12, 36757),
    TEST_CASE_EXPECTED(copy_terms13, 37037),
    TEST_CASE_EXPECTED(copy_terms14, -210),
    TEST_CASE_EXPECTED(copy_terms15, -438),
    TEST_CASE_EXPECTED(copy_terms16, 6),
    TEST_CASE_EXPECTED(copy_terms17, 11),
    TEST_CASE_EXPECTED(copy_terms18, -19),

    TEST_CASE_EXPECTED(test_apply, 17),
    TEST_CASE_EXPECTED(test_apply_last, 17),
    TEST_CASE(test_monitor),
    TEST_CASE_EXPECTED(test_timestamp, 1),
    TEST_CASE(test_set_tuple_element),

    TEST_CASE_EXPECTED(spawn_fun1, 42),
    TEST_CASE_EXPECTED(spawn_fun2, 33),
    TEST_CASE_EXPECTED(spawn_fun3, 10),

    TEST_CASE_EXPECTED(binary_at_test, 121),
    TEST_CASE_EXPECTED(binary_first_test, 82),
    TEST_CASE_EXPECTED(binary_last_test, 110),

    TEST_CASE(test_integer_to_binary),
    TEST_CASE_EXPECTED(test_list_to_binary, 1),
    TEST_CASE_EXPECTED(test_binary_to_list, 0),
    TEST_CASE_EXPECTED(test_atom_to_binary, 1),

    TEST_CASE_EXPECTED(test_binary_part, 12),
    TEST_CASE_EXPECTED(test_binary_split, 16),

    TEST_CASE_COND(plusone, 134217728, LONG_MAX != 9223372036854775807),

    TEST_CASE_EXPECTED(plusone2, 1),
    TEST_CASE_EXPECTED(minusone, -134217729),
    TEST_CASE_EXPECTED(minusone2, -16),
    TEST_CASE_EXPECTED(int28mul, 134217728),
    TEST_CASE_EXPECTED(int28mulneg, -268435456),
    TEST_CASE_EXPECTED(int28mulneg2, 268435448),
    TEST_CASE_EXPECTED(negdiv, 134217728),
    TEST_CASE_EXPECTED(absovf, 134217728),
    TEST_CASE_EXPECTED(negovf, 134217728),

    TEST_CASE_EXPECTED(plusone3, 134217726),
    TEST_CASE_EXPECTED(plusone4, 134217728),
    TEST_CASE_EXPECTED(bigfact, 1860480),
    TEST_CASE_EXPECTED(bigfact2, 189907211),
    TEST_CASE_EXPECTED(bigfact3, 3078559),
    TEST_CASE_EXPECTED(boxedabs, 15),
    TEST_CASE_EXPECTED(boxedneg, 15),
    TEST_CASE_EXPECTED(boxedmul, 15),
    TEST_CASE_EXPECTED(boxedlit, 1073741824),
    TEST_CASE_EXPECTED(pow32, 528),
    TEST_CASE_EXPECTED(pow64, 1794),
    TEST_CASE_EXPECTED(pow32_is_integer, 528),
    TEST_CASE_EXPECTED(pow64_is_integer, 1794),
    TEST_CASE_EXPECTED(addovf32, 791),
    TEST_CASE_EXPECTED(subovf32, 282),
    TEST_CASE_EXPECTED(negovf32, -1935),
    TEST_CASE_EXPECTED(addovf64, 2781),
    TEST_CASE_EXPECTED(subovf64, 282),
    TEST_CASE_EXPECTED(negovf64, -6865),
    TEST_CASE_EXPECTED(powsquare, 1572),
    TEST_CASE_EXPECTED(minuspow31minusone, -566),
    TEST_CASE_EXPECTED(pow31plusone, 547),
    TEST_CASE_EXPECTED(minuspow31divminusone, 547),
    TEST_CASE_EXPECTED(pow31abs, 547),
    TEST_CASE_EXPECTED(minuspow31abs, 547),
    TEST_CASE_EXPECTED(pow31minusoneabs, 528),
    TEST_CASE_EXPECTED(minuspow31plusoneabs, 528),
    TEST_CASE_EXPECTED(minuspow31plustwoabs, 509),
    TEST_CASE_EXPECTED(minuspow63plusoneabs, 1794),
    TEST_CASE_EXPECTED(minuspow63plustwoabs, 1757),

    TEST_CASE_EXPECTED(literal_test0, 333575620),
    TEST_CASE_EXPECTED(literal_test1, 1680),

    TEST_CASE_EXPECTED(test_list_eq, 1),
    TEST_CASE_EXPECTED(test_tuple_eq, 1),
    TEST_CASE_EXPECTED(test_tuple_list_eq, 1),
    TEST_CASE_EXPECTED(test_list_tuple_eq, 1),
    TEST_CASE_EXPECTED(test_ref_eq, 1),
    TEST_CASE_EXPECTED(test_binary_eq, 1),
    TEST_CASE_EXPECTED(test_bigint_eq, 1),

    TEST_CASE_EXPECTED(test_binaries_ordering, 15),
    TEST_CASE_EXPECTED(test_lists_ordering, 7),
    TEST_CASE_EXPECTED(test_tuples_ordering, 7),
    TEST_CASE_EXPECTED(test_types_ordering, 1),
    TEST_CASE_EXPECTED(test_bigintegers_ordering, 7),
    TEST_CASE_EXPECTED(test_refs_ordering, 7),
    TEST_CASE_EXPECTED(test_atom_ordering, 7),
    TEST_CASE_EXPECTED(test_pids_ordering, 7),
    TEST_CASE_EXPECTED(test_list_match, 31),
    TEST_CASE(test_match),
    TEST_CASE_EXPECTED(test_ordering_0, 1),
    TEST_CASE_EXPECTED(test_ordering_1, 1),
    TEST_CASE(test_binary_to_term),
    TEST_CASE(test_selective_receive),
    TEST_CASE_COND(test_timeout_not_integer, 0, SKIP_NO_FP),
    TEST_CASE(test_bs),
    TEST_CASE(test_bs_int),
    TEST_CASE(test_bs_int_unaligned),
    TEST_CASE(test_bs_utf),
    TEST_CASE(test_catch),
    TEST_CASE(test_gc),
    TEST_CASE_EXPECTED(test_raise, 7),
    TEST_CASE(test_map),
    TEST_CASE_ATOMVM_ONLY(test_refc_binaries, 0),
    TEST_CASE(test_sub_binaries),

    TEST_CASE_EXPECTED(ceilint, 1),
    TEST_CASE_EXPECTED(ceilbadarg, -1),
    TEST_CASE_EXPECTED(floorint, 1),
    TEST_CASE_EXPECTED(floorbadarg, -1),
    TEST_CASE_EXPECTED(roundint, 1),
    TEST_CASE_EXPECTED(roundbadarg, -1),
    TEST_CASE_EXPECTED(truncint, 1),
    TEST_CASE_EXPECTED(truncbadarg, -1),

    TEST_CASE_COND(ceilfloat, -2, SKIP_NO_FP),
    TEST_CASE_COND(ceilfloatovf, 0, SKIP_NO_FP),
    TEST_CASE_COND(floorfloat, -3, SKIP_NO_FP),
    TEST_CASE_COND(floorfloatovf, 0, SKIP_NO_FP),
    TEST_CASE_COND(roundfloat, -3, SKIP_NO_FP),
    TEST_CASE_COND(roundfloatovf, 0, SKIP_NO_FP),
    TEST_CASE_COND(truncfloat, -2, SKIP_NO_FP),
    TEST_CASE_COND(truncfloatovf, 0, SKIP_NO_FP),

    TEST_CASE_COND(floataddovf, 0, SKIP_NO_FP),
    TEST_CASE_COND(floatadd, 0, SKIP_NO_FP),
    TEST_CASE_COND(floatsubovf, 0, SKIP_NO_FP),
    TEST_CASE_COND(floatsub, 0, SKIP_NO_FP),
    TEST_CASE_COND(floatmulovf, 0, SKIP_NO_FP),
    TEST_CASE_COND(floatmul, 0, SKIP_NO_FP),
    TEST_CASE_COND(floatneg, 0, SKIP_NO_FP),
    TEST_CASE_COND(floatabs, 3, SKIP_NO_FP),
    TEST_CASE_COND(floatdiv, 0, SKIP_NO_FP),

    TEST_CASE_COND(boxed_is_not_float, 16, SKIP_NO_FP),
    TEST_CASE_COND(float_is_float, 32, SKIP_NO_FP),
    TEST_CASE_COND(float_is_number, 32, SKIP_NO_FP),

    TEST_CASE_COND(float2bin, 31, SKIP_NO_FP),
    TEST_CASE_COND(float2list, 31, SKIP_NO_FP),
    TEST_CASE_COND(float2bin2scientific, 31, SKIP_NO_FP),
    TEST_CASE_COND(float2bin2decimals, 255, SKIP_NO_FP),
    TEST_CASE_COND(float2bin2, 31, SKIP_NO_FP),
    TEST_CASE_COND(float2list2scientific, 31, SKIP_NO_FP),
    TEST_CASE_COND(float2list2decimals, 255, SKIP_NO_FP),
    TEST_CASE_COND(float2list2, 31, SKIP_NO_FP),
    TEST_CASE_COND(bin2float, 511, SKIP_NO_FP),
    TEST_CASE_COND(list2float, 511, SKIP_NO_FP),
    TEST_CASE_COND(floatmath, 0, SKIP_NO_FP),

    TEST_CASE_COND(test_fp_allocate_heap_zero, 0, SKIP_NO_FP),

    TEST_CASE_EXPECTED(improper_concat, 7),
    TEST_CASE_EXPECTED(improper_cmp, 3),
    TEST_CASE_EXPECTED(improper_literal, 3),
    TEST_CASE_EXPECTED(improper_length, 3),

    TEST_CASE_COND(jsonish_encode, 1058, SKIP_NO_FP),
    TEST_CASE_COND(jsonish_encode_no_fp, 1046, SKIP_FP),

    TEST_CASE_EXPECTED(iolist_concat_bin, 71006),
    TEST_CASE_EXPECTED(binary_is_iolist, 1006),

    TEST_CASE_EXPECTED(catch_from_other_module, 7),
    TEST_CASE_EXPECTED(throwtest, -10),

    TEST_CASE_EXPECTED(test_tuple_is_not_map, 16),

    TEST_CASE_EXPECTED(try_error_nif, 13),
    TEST_CASE_EXPECTED(try_error2_nif, 13),

    TEST_CASE_EXPECTED(is_fun_2_with_frozen, 24),
    TEST_CASE_EXPECTED(is_fun_2_with_frozen2, 24),

    TEST_CASE_EXPECTED(function_reference_decode, 5),
    TEST_CASE_EXPECTED(makefunref, 3),
    TEST_CASE_EXPECTED(fail_apply, 17),
    TEST_CASE_EXPECTED(fail_apply_last, 17),

    TEST_CASE_EXPECTED(pid_to_list_test, 63),
    TEST_CASE_EXPECTED(ref_to_list_test, 386),
    TEST_CASE_EXPECTED(test_binary_to_integer, 99),

    TEST_CASE_EXPECTED(count_char_bs, 2),
    TEST_CASE_EXPECTED(count_char2_bs, 1002),
    TEST_CASE_EXPECTED(count_char3_bs, 1),
    TEST_CASE_EXPECTED(count_pairs, 3),
    TEST_CASE_EXPECTED(decode_mqtt, 120948),
    TEST_CASE_EXPECTED(decode_int24, 725246),
    TEST_CASE_EXPECTED(decode_int32, 289273),
    TEST_CASE_EXPECTED(decode_int48, 858867),

    TEST_CASE_EXPECTED(large_int_literal, 5953),

    TEST_CASE(test_base64),
    TEST_CASE_EXPECTED(test_dict, 2020),

    TEST_CASE_EXPECTED(alisp, 42),
    TEST_CASE_EXPECTED(test_function_exported, 7),
    TEST_CASE_EXPECTED(test_list_to_tuple, 69),

    TEST_CASE_EXPECTED(bs_context_to_binary_with_offset, 42),
    TEST_CASE_COND(bs_restore2_start_offset, 823, SKIP_NO_FP),
    TEST_CASE_COND(bs_restore2_start_offset_no_fp, 823, SKIP_FP),

    // Tests relying on echo driver
    TEST_CASE_ATOMVM_ONLY(pingpong, 1),

    // Tests relying on console driver
    TEST_CASE_ATOMVM_ONLY(hello_world, 10),
    TEST_CASE_ATOMVM_ONLY(test_echo_driver, 84),
    TEST_CASE_ATOMVM_ONLY(test_regecho_driver, 11),
    TEST_CASE_ATOMVM_ONLY(test_send_nif_and_echo, 11),

    // noisy tests, keep them at the end
    TEST_CASE_EXPECTED(spawn_opt_monitor_normal, 1),
    TEST_CASE_EXPECTED(spawn_opt_link_normal, 1),
    TEST_CASE_EXPECTED(spawn_opt_monitor_throw, 1),
    TEST_CASE_EXPECTED(spawn_opt_demonitor_normal, 1),
    TEST_CASE_EXPECTED(spawn_opt_link_throw, 1),
    TEST_CASE_EXPECTED(spawn_opt_monitor_error, 1),
    TEST_CASE_EXPECTED(link_kill_parent, 1),
    TEST_CASE_EXPECTED(link_throw, 1),
    TEST_CASE_EXPECTED(unlink_error, 1),
    TEST_CASE_EXPECTED(trap_exit_flag, 1),
    TEST_CASE_COND(test_stacktrace, 0, SKIP_STACKTRACES),

    // TEST CRASHES HERE: TEST_CASE(memlimit),

    { NULL, 0, false, false }
};

static int test_atom(struct Test *test)
{
    int result = 0;
    char module_file[128];
    snprintf(module_file, sizeof(module_file), "%s.beam", test->test_module);
    MappedFile *beam_file = mapped_file_open_beam(module_file);
    assert(beam_file != NULL);

    GlobalContext *glb = globalcontext_new();
    glb->avmpack_platform_data = NULL;
    Module *mod = module_new_from_iff_binary(glb, beam_file->mapped, beam_file->size);
    if (IS_NULL_PTR(mod)) {
        fprintf(stderr, "Cannot load startup module: %s\n", test->test_module);
        return -1;
    }
    globalcontext_insert_module(glb, mod);
    Context *ctx = context_new(glb);
    ctx->leader = 1;

    context_execute_loop(ctx, mod, "start", 0);

    if (!term_is_any_integer(ctx->x[0])) {
        fprintf(stderr, "\x1b[1;31mExpected %i but result is not an integer\x1b[0m\n", test->expected_value);
        result = -1;
    } else {
        int32_t value = (int32_t) term_maybe_unbox_int(ctx->x[0]);
        if (value != test->expected_value) {
            fprintf(stderr, "\x1b[1;31mExpected %i, got: %i\x1b[0m\n", test->expected_value, value);
            result = -1;
        }
    }

    context_destroy(ctx);
    globalcontext_destroy(glb);
    module_destroy(mod);
    mapped_file_close(beam_file);
    return result;
}

static int test_beam(struct Test *test)
{
    char command[512];
    snprintf(command, sizeof(command),
        "erl -pa . -eval '"
        "erlang:process_flag(trap_exit, false), " /* init(3) traps exists */
        "R = %s:start(), "
        "S = if"
        " R =:= %i -> 0;"
        " true -> io:format(\"Expected ~B, got ~p\n\", [%i, R]) "
        "end, "
        "erlang:halt(S).' -noshell",
        test->test_module,
        test->expected_value,
        test->expected_value);
    return system(command);
}

int test_module_execution(bool beam, struct Test *test)
{
    if (beam ? test->skip_beam : test->skip_atom) {
        fprintf(stderr, "%s:\x1b[34GSKIPPED\n", test->test_module);
        return 0;
    }
    fprintf(stderr, "%s:\r", test->test_module);
    int result = beam ? test_beam(test) : test_atom(test);
    if (result) {
        fprintf(stderr, "\x1b[2K\x1b[1;31m%s:\x1b[34GFAILED\x1b[0m\n", test->test_module);
        return 1;
    }
    fprintf(stderr, "\x1b[2K%s:\x1b[34GOK\n", test->test_module);
    return 0;
}

int test_modules_execution(bool beam, bool skip, int count, char **item)
{
    if (chdir("erlang_tests")) {
        return EXIT_FAILURE;
    }

    int failed_tests = 0;

    if (count) {
        for (int ix = 0; ix < count; ix++) {
            struct Test *test = tests;
            do {
                if (strcmp(test->test_module, item[ix]) == 0) {
                    if (skip) {
                        test->skip_beam = true;
                        test->skip_atom = true;
                    } else {
                        failed_tests += test_module_execution(beam, test);
                    }
                    break;
                }
                test++;
            } while (test->test_module);
            if (test->test_module == NULL) {
                fprintf(stderr, "Unknown test module %s\n", item[ix]);
                return EXIT_FAILURE;
            }
        }
    }

    if (count == 0 || skip) {
        struct Test *test = tests;
        do {
            failed_tests += test_module_execution(beam, test);
            test++;
        } while (test->test_module);
    }

    if (failed_tests == 0) {
        fprintf(stderr, "Success.\n");
        return EXIT_SUCCESS;
    } else {
        fprintf(stderr, "Failed: %i tests.\n", failed_tests);
        return EXIT_FAILURE;
    }
}

static void usage(const char *name)
{
    fprintf(stdout, "%s: run AtomVM tests\n", name);
    fprintf(stdout, "%s [-h] [-s test1,test2] [-b] [test1 test2...]\n", name);
    fprintf(stdout, "  -h: display this message\n");
    fprintf(stdout, "  -s test1,test2: skip these tests\n");
    fprintf(stdout, "  -b: run tests against BEAM instead of AtomVM (erl in the PATH)\n");
    fprintf(stdout, "  test1 .. test2: specify tests to run (default to all)\n");
}

static void syntax_error(const char *name, const char *message)
{
    fprintf(stderr, "%s: syntax error\n%s\nTry %s -h for help\n", name, message, name);
}

int main(int argc, char **argv)
{
    char *name = argv[0];
    time_t seed = time(NULL);
    fprintf(stderr, "Seed is %li\n", seed);
    srand(seed);

    chdir(dirname(name));

    int opt;
    bool beam = false;
    bool skip = false;
    char *skip_list = NULL;
    while ((opt = getopt(argc, argv, "hbs:")) != -1) {
        switch (opt) {
            case 'b':
                beam = true;
                break;
            case 's':
                skip_list = optarg;
                break;
            case 'h':
                usage(name);
                return 0;
            case ':':
            case '?':
                syntax_error(name, "Unknown option");
                return 1;
        }
    }
    int count = argc - optind;
    char **list = argv + optind;
    char **allocated_skip_list = NULL;
    if (count > 1 && skip_list != NULL) {
        syntax_error(name, "Option -s is incompatible with module names");
    }
    if (skip_list) {
        skip = true;
        // tokenize the list, first counting elements.
        char *skip_list_c = skip_list;
        count = 1;
        while (*skip_list_c) {
            if (*skip_list_c == ',') {
                count++;
            }
            skip_list_c++;
        }
        allocated_skip_list = malloc(count * sizeof(char *));
        int ix = 0;
        char *token = strtok(skip_list, ",");
        while (token && ix < count) {
            allocated_skip_list[ix++] = token;
            token = strtok(NULL, ",");
        }
        list = allocated_skip_list;
    }

    int result = test_modules_execution(beam, skip, count, list);
    if (allocated_skip_list) {
        free(allocated_skip_list);
    }
    return result;
}<|MERGE_RESOLUTION|>--- conflicted
+++ resolved
@@ -71,17 +71,16 @@
 #define SKIP_FP false
 #endif
 
-<<<<<<< HEAD
 #ifndef AVM_NO_SMP
 #define SKIP_SMP false
 #else
 #define SKIP_SMP true
-=======
+#endif
+
 #ifndef AVM_CREATE_STACKTRACES
 #define SKIP_STACKTRACES true
 #else
 #define SKIP_STACKTRACES false
->>>>>>> 6501b0a7
 #endif
 
 struct Test tests[] = {
