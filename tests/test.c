--- conflicted
+++ resolved
@@ -457,11 +457,8 @@
     TEST_CASE_EXPECTED(test_monotonic_time, 1),
 
     TEST_CASE_EXPECTED(exactly_eq, 7),
-<<<<<<< HEAD
     TEST_CASE_EXPECTED(map_comparisons, 67108863),
-=======
     TEST_CASE_EXPECTED(tuple_comparisons, 6),
->>>>>>> 7e9d629c
 
     // Tests relying on echo driver
     TEST_CASE_ATOMVM_ONLY(pingpong, 1),
