--- conflicted
+++ resolved
@@ -320,12 +320,8 @@
     TEST_CASE(test_unicode),
 
     TEST_CASE_EXPECTED(test_binary_part, 12),
-<<<<<<< HEAD
-    TEST_CASE_EXPECTED(test_binary_split, 16),
+    TEST_CASE(test_binary_split),
     TEST_CASE(test_split_binary),
-=======
-    TEST_CASE(test_binary_split),
->>>>>>> ed48c7c9
 
     TEST_CASE_COND(plusone, 134217728, LONG_MAX != 9223372036854775807),
 
