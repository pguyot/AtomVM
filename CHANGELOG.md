--- conflicted
+++ resolved
@@ -4,19 +4,17 @@
 The format is based on [Keep a Changelog](https://keepachangelog.com/en/1.0.0/),
 and this project adheres to [Semantic Versioning](https://semver.org/spec/v2.0.0.html).
 
-<<<<<<< HEAD
 ## Unreleased
 
 ### Added
 - Added a limited implementation of the OTP `ets` interface
 - Added `code:all_loaded/0` and `code:all_available/0`
-=======
+
 ## [0.6.6] - Unreleased
 
 ### Fixed
 
 - Fixed specifications of nifs from `esp_adc` module
->>>>>>> 0d5437f0
 
 ## [0.6.5] - 2024-10-15
 
