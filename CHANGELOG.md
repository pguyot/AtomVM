# Changelog
All notable changes to this project will be documented in this file.

The format is based on [Keep a Changelog](https://keepachangelog.com/en/1.0.0/),
and this project adheres to [Semantic Versioning](https://semver.org/spec/v2.0.0.html).

<<<<<<< HEAD
## Unreleased
=======
## [0.6.0-beta.1] - Unreleased

### Fixed

- ESP32: fix i2c_driver_acquire and i2c_driver_release functions, that were working only once.
>>>>>>> f00fa2b3

## [0.6.0-beta.0] - 2024-02-08

### Added
- Added `esp:get_default_mac/0` for retrieving the default MAC address on ESP32.
- Added support for `pico` and `poci` as an alternative to `mosi` and `miso` for SPI
- ESP32: Added support to SPI peripherals other than hspi and vspi
- Added `gpio:set_int/4`, with the 4th parameter being the pid() or registered name of the process to receive interrupt messages
- Added support for `lists:split/2`
- Added ESP32 API for allowing coexistence of native and Erlang I2C drivers

### Changed

- Shorten SPI config options, such as `sclk_io_num` -> `sclk`
- Shorten I2C config options, such as `scl_io_num` -> `scl`
- Shorten UART config options, such as `tx_pin` -> `tx`
- Introduced support to non-integer peripheral names, `"i2c0"`, `"uart1"` (instead of just `0` and
- `1`, which now they are deprecated)
- New atom table, which uses less memory, has improved performances and better code.
- SPI: when gpio number is not provided for `miso` or `mosi` default to disabled
- Change port call tuple format to the same format as gen_server, so casts can be supported too

### Fixed

- Fix several missing memory allocation checks in libAtomVM.
- Fixed a possible memory leak in libAtomVM/module.c `module_destroy`.
- Fix possibile bug in random number generator on ESP32 and RPi2040
- Fixed interpretation of live for opcodes, thus altering GC semantics for nifs. See also [UPDATING](UPDATING.md).

## [0.6.0-alpha.2] - 2023-12-10

### Fixed

- Fixed a bug where guards would raise exceptions instead of just being false
- Fixed support for big endian CPUs (such as some MIPS CPUs).
- Fixed STM32 not aborting when `AVM_ABORT()` is used
- Fixed a bug that would leave the STM32 trapped in a loop on hard faults, rather than aborting
- Fixed a bug that would make the VM to loop and failing to process selected fds on Linux
- Fixed classes of exceptions in estdlib.
- Fixed STM32 code that was hard coded to the default target device, now configured based on the `cmake -DDEVICE=` parameter
- Fixed hard fault on STM32 durung malloc on boards with more than one bank of sram
- Fixed invalid src_clk error on ESP-IDF >= 5.0
- Fixed changed default to `AVM_USE_32BIT_FLOAT=on` for STM32 platform to enable use of single precision hardware FPU on F4/F7 devices.
- Fixed a bug where emscripten `register_*_callback/1` functions would use x[1] as second argument
- Fixed precision of integers used with timers which could yield to halts and wait times smaller than expected
- Add support for ESP32-C6

### Changed

- Crypto functions on generic_unix platform now rely on MbedTLS instead of OpenSSL
- Platform function providing time used by timers was changed from `sys_monotonic_millis` to `sys_monotonic_time_u64`, `sys_monotonic_time_u64_to_ms` and `sys_monotonic_time_ms_to_u64`.
- Implement `atomvm:random/0` and `atomvm:rand_bytes/1` on top of `crypto:strong_rand_bytes/1` on
  generic_unix, ESP32 and RP2040 platforms.
- Performance improvements

### Added

- Added support for the OTP `socket` interface.
- Enhancd performance of STM32 by enabling flash cache and i-cache with branch prediction.
- Added cmake configuration option `AVM_CONFIG_REBOOT_ON_NOT_OK` for STM32
- New gpio driver for STM32 with nif and port support for read and write functions.
- Added support for interrupts to STM32 GPIO port driver.
- Added suppoprt for PicoW extra gpio pins (led) to the gpio driver.
- Added support for `net:getaddrinfo/1,2`
- Added minimal support for the OTP `ssl` interface.
- Added support for `crypto:one_time/4,5` on Unix and Pico as well as for `crypto:hash/2` on Pico
- Added ability to configure STM32 Nucleo boards onboard UART->USB-COM using the `-DBOARD=nucleo` cmake option
- Added STM32 cmake option `-DAVM_CFG_CONSOLE=` to select a different uart peripheral for the system console
- Added `crypto:strong_rand_bytes/1` using Mbed-TLS (only on generic_unix, ESP32 and RP2040
  platforms)
- Added support for setting the default receive buffer size for sockets via `socket:setopt/3`
- Added support for pattern matching binaries containing 32 and 64 bit floating point values, but
  only when aligned to byte boundaries (e.g. `<<0:4, F:32/float>> = Bin` is not supported).
- Added experimental backend to `get_tcp` and `get_udp` based on the new `socket` interface
- Added API for managing ESP32 watchdog (only on `esp-idf` >= v5.x)

### Removed

- OpenSSL support, Mbed-TLS is required instead.

## [0.6.0-alpha.1] - 2023-10-09

### Added

- Added erlang:spawn_link/1,3
- Added erlang:exit/2
- Added links to process_info/2
- Added lists:usort/1,2
- Added missing documentation and specifications for available nifs
- Added configurable logging macros to stm32 platform
- Added support for ULP wakeup on ESP32
- Added heap growth strategies as a fine-tuning option to `spawn_opt/2,4`
- Added `crypto:crypto_one_time/4,5` on ESP32
- Improved nif and port support on STM32
- Added support for `atomvm:posix_clock_settime/2`
- Added support for creations of binaries with unaligned strings
- Added `-h` and `-v` flags to generic_unix AtomVM command
- Removed support to ESP32 NVS from network module in order to make it generic. See also [UPDATING](UPDATING.md).
- Added initial support for Pico-W: on-board LED, Wifi (STA and AP modes).

### Changed

- Changed offset of atomvmlib and of program on Pico. See also [UPDATING](UPDATING.md).

### Fixed

- Fixed incorrect exit reason for exceptions of class exit
- Fixed several incorrect type specifications
- Fixed `esp:nvs_set_binary` functions.
- Fixed `monotonic_time/1` and `system_time/1` functions for Raspberry Pi Pico
- Fixed race conditions in atoms table.
- Fixed a bug in the STM32 port that caused the final result to never be returned.
- Fix bug when building a binary using a 64-bit integer on a 32-bit CPU.
- Fix (using 'auto' option)  SPI on ESP32 models other than ESP32, such as ESP32S2, ESP32C3, ...

## [0.6.0-alpha.0] - 2023-08-13

### Added

- Added the ability to specify the HSPI or VSPI ESP32 hardware interfaces when initializing the
  SPI Bus.
- Added support for the `spi:close/1` function.
- Added `AVM_VERBOSE_ABORT` CMake define, which when set to on, will print the C module and line
  number when a VM abort occurs.  This define is off by default.
- Added `spi:write/3` and `spi:write_read/3` functions to support generalized SPI transactions
  and arbitrary-length reads and writes from SPI devices.
- Added support for building ESP32 port with all currently supported versions of Espressif ESP-IDF,
  version 4.1.x through 4.4.x.
- Added support for `controlling_process/2` in `gen_udp` and `gen_tcp` modules.
- Added ability to get the atomvm version via `erlang:system_info`.
- Added `erlang:is_boolean/1` Bif.
- Added support for `esp:partition_erase_range/2`
- Added support for `i2c:close/1`
- Added support for `erlang:unregister/1`
- Added Elixir ESP32 LEDC driver and example
- Added support for `uart:close/1`
- Added Bitwise support for Elixir
- Added support for esp32-s2, esp32-s3, and esp32-c3 chips.
- Added Elixir I2C driver and example
- Added the ability to specify the I2C port
- Added support for the OTP `math` module
- Added support for `erlang:integer_to_list/2` and `erlang:integer_to_binary/2`
- Added functions `esp:sleep_enable_ext0_wakeup/2` and `esp:sleep_enable_ext1_wakeup/2.`
- Added support for FP opcodes 94-102 thus removing the need for `AVM_DISABLE_FP=On` with OTP-22+
- Added support for stacktraces
- Added support for `utf-8`, `utf-16`, and `utf-32` bit syntax modifiers (put and match)
- Added support for Erlang `gpio:close/1` and Elixir `GPIO.close/1` for ESP32
- Added support for the Erlang `gen_event` module
- Added `start_link` support for the `network` module
- Added support for `erlang:monotonic_time/1`
- Added `start_link` support for the `gen_statem` module
- Added support for serializing floats in erlang external term encoding
- Added support for the `SMALL_BIG_EXT` erlang external term encoding
- Added support for `erlang:memory(binary)`
- Added support for callbacks on SNTP updates
- Multithreading support (SMP)
- Added support for code:load_abs/1, code:load_binary/3
- Added support for loading / closing AVMPacks at runtime
- Added support for ESP-IDF v5.x
- Added support for `calendar:system_time_to_universal_time/2`
- Added support for `calendar:datetime_to_gregorian_seconds/1`
- Added support for Raspberry Pi Pico
- Added support for nodejs with Wasm
- Added support for a subset of the OTP logger interface
- Added `esp:partition_list/0` function
- Added `esp:nvs_fetch_binary/2` and `nvs_put_binary/3` functions (`esp:nvs_set_binary` and
functions that default to `?ATOMVM_NVS_NS` are deprecated now).
- Added most format possibilities to `io:format/2` and `io_lib:format/2`
- Added `unicode` module with `characters_to_list/1,2` and `characters_to_binary/1,2,3` functions
- Added support for `crypto:hash/2` (ESP32 and generic_unix with openssl)

### Fixed
- Fixed issue with formatting integers with io:format() on STM32 platform
- Fixed a bug in the order of child initialization in the `supervisor` module
- Fixed a bug in the evaluation of `receive ... after infinity -> ...` expressions
- Fixed a bug in when putting integers in bit syntax with integer field sizes
- Fixed numerous bugs in memory allocations that could crash the VM
- Fixed SNTP support that had been broken in IDF 4.x builds
- Fixed `erlang:send/2` not sending to registered name

### Breaking Changes

> IMPORTANT: These changes are incompatible with previous releases of AtomVM.

- Changed the configuration model of the SPI driver, in order to allow for multiple "follower"
  devices to be attached to the same SPI Bus.
- Changed the return value from `erlang:system_info(esp32_chip_info)` from a tuple to a map, with
additional information.
- Changed the return type of the `network:start` function to return the tuple `{ok, Pid}` on a
successful call, instead of the bare atom `ok`.  Applications that use `network:start` and
check the return value will need to be modified.
- The return type of `i2c:read_bytes` has changed from returning just a binary to
returning the tuple `{ok, Binary}` when successful.
- The return type of many `i2c` operations under error conditions has changed from
`error` to `{error, Reason}`, for improved diagnostics.
- The eavmlib logger interface has been removed

### Removed
- ESP-IDF v3.x support.

## [0.5.1] - Unreleased
### Added
- New function for atom comparison, useful when writing 3rd party components.
- New function for translating an atom term to an int value, according to a given translation table.
  This function can be used for translating an atom term to an enum const before doing a switch.
- New no-op `ATOM_STR(...)` macro for avoiding issues with clang-format.
- [ESP32] `REGISTER_PORT_DRIVER` for registering additional port drivers without editing any
  source file. This allows adding new components by just copying them to the components directory.
- [ESP32] `REGISTER_NIF_COLLECTION` for registering additional NIFs sets without editing any
  source file. This allows adding new NIFs by just copying them to the components directory.
- New function for getting a map or proplist value using an atom string without poluting the atom
  table.

### Fixed
- Fix `gen_statem`: Cancel outstanding timers during state transitions in
  order to prevent spurious timeout messages from being sent to `gen_statem`
  process.
- Fix missing Elixir libraries: examvlib was not packed into atomvmlib.avm
- Fix `bs_context_to_binary`: match offset wasn't used, leading in certain situations to infinite loops
  while matching binaries.
- Fix how `start` option was handled from `bs_restore2` instruction: last saved match offset was
  used instead of match starting offset, causing some bytes being skipped.
- Fix another potential bug when doing pattern matching using code compiled with OTP 21.
- [ESP32] [UART]: Allow using different pins for rx, tx, cts and rts.
- [ESP32] [UART]: Replace custom UART handling with esp-idf UART event queues, hence other UARTs
  than UART0 are supported, with better performances and stability.
- Fix binaries concat (`bs_append` instruction) that was adding some extra zeroes at the end of
  built binaries.
- Fixed a bug in `gen_tcp` that prevents an accepting socket from inheriting settings on the listening socket.
- Fixed a bug in packing and unpacking integers into and from binaries when the
  bit length is not a multiple of 8.
- Fixed `esp:deep_sleep/1` that did not accept values above 31 minutes.
- Fixed a bug that could cause processes to hang indefinitely when calling ports that have terminated.
- Fixed potential VM crash when parsing external terms.
- Fixed the enforcement of `min_free_space` process option.

## [0.5.0] - 2022-03-22<|MERGE_RESOLUTION|>--- conflicted
+++ resolved
@@ -4,15 +4,13 @@
 The format is based on [Keep a Changelog](https://keepachangelog.com/en/1.0.0/),
 and this project adheres to [Semantic Versioning](https://semver.org/spec/v2.0.0.html).
 
-<<<<<<< HEAD
 ## Unreleased
-=======
+
 ## [0.6.0-beta.1] - Unreleased
 
 ### Fixed
 
 - ESP32: fix i2c_driver_acquire and i2c_driver_release functions, that were working only once.
->>>>>>> f00fa2b3
 
 ## [0.6.0-beta.0] - 2024-02-08
 
