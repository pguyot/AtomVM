# Changelog
All notable changes to this project will be documented in this file.

The format is based on [Keep a Changelog](https://keepachangelog.com/en/1.0.0/),
and this project adheres to [Semantic Versioning](https://semver.org/spec/v2.0.0.html).

## [0.6.0-alpha.1] - Unreleased

### Added

- Added erlang:spawn_link/1,3
- Added erlang:exit/2
- Added links to process_info/2
- Added lists:usort/1,2
- Added missing documentation and specifications for available nifs
- Added configurable logging macros to stm32 platform
- Added support for ULP wakeup on ESP32
- Added heap growth strategies as a fine-tuning option to `spawn_opt/2,4`
- Added `crypto:crypto_one_time/4,5` on ESP32
- Improved nif and port support on STM32
- Added support for `atomvm:posix_clock_settime/2`
<<<<<<< HEAD
- Added support for creations of binaries with unaligned strings
- Added `-h` and `-v` flags to generic_unix AtomVM command
=======
- Added support initial for Pico-W with the on-board LED
- Changed offset of atomvmlib and of program on Pico. See also UPDATING.md.
>>>>>>> 3f622e6c

### Fixed

- Fixed incorrect exit reason for exceptions of class exit
- Fixed several incorrect type specifications
- Fixed `esp:nvs_set_binary` functions.
- Fixed `monotonic_time/1` and `system_time/1` functions for Raspberry Pi Pico
- Fixed race conditions in atoms table.
- Fixed a bug in the STM32 port that caused the final result to never be returned.
- Fix bug when building a binary using a 64-bit integer on a 32-bit CPU.

## [0.6.0-alpha.0] - 2023-08-13

### Added

- Added the ability to specify the HSPI or VSPI ESP32 hardware interfaces when initializing the
  SPI Bus.
- Added support for the `spi:close/1` function.
- Added `AVM_VERBOSE_ABORT` CMake define, which when set to on, will print the C module and line
  number when a VM abort occurs.  This define is off by default.
- Added `spi:write/3` and `spi:write_read/3` functions to support generalized SPI transactions
  and arbitrary-length reads and writes from SPI devices.
- Added support for building ESP32 port with all currently supported versions of Espressif ESP-IDF,
  version 4.1.x through 4.4.x.
- Added support for `controlling_process/2` in `gen_udp` and `gen_tcp` modules.
- Added ability to get the atomvm version via `erlang:system_info`.
- Added `erlang:is_boolean/1` Bif.
- Added support for `esp:partition_erase_range/2`
- Added support for `i2c:close/1`
- Added support for `erlang:unregister/1`
- Added Elixir ESP32 LEDC driver and example
- Added support for `uart:close/1`
- Added Bitwise support for Elixir
- Added support for esp32-s2, esp32-s3, and esp32-c3 chips.
- Added Elixir I2C driver and example
- Added the ability to specify the I2C port
- Added support for the OTP `math` module
- Added support for `erlang:integer_to_list/2` and `erlang:integer_to_binary/2`
- Added functions `esp:sleep_enable_ext0_wakeup/2` and `esp:sleep_enable_ext1_wakeup/2.`
- Added support for FP opcodes 94-102 thus removing the need for `AVM_DISABLE_FP=On` with OTP-22+
- Added support for stacktraces
- Added support for `utf-8`, `utf-16`, and `utf-32` bit syntax modifiers (put and match)
- Added support for Erlang `gpio:close/1` and Elixir `GPIO.close/1` for ESP32
- Added support for the Erlang `gen_event` module
- Added `start_link` support for the `network` module
- Added support for `erlang:monotonic_time/1`
- Added `start_link` support for the `gen_statem` module
- Added support for serializing floats in erlang external term encoding
- Added support for the `SMALL_BIG_EXT` erlang external term encoding
- Added support for `erlang:memory(binary)`
- Added support for callbacks on SNTP updates
- Multithreading support (SMP)
- Added support for code:load_abs/1, code:load_binary/3
- Added support for loading / closing AVMPacks at runtime
- Added support for ESP-IDF v5.x
- Added support for `calendar:system_time_to_universal_time/2`
- Added support for `calendar:datetime_to_gregorian_seconds/1`
- Added support for Raspberry Pi Pico
- Added support for nodejs with Wasm
- Added support for a subset of the OTP logger interface
- Added `esp:partition_list/0` function
- Added `esp:nvs_fetch_binary/2` and `nvs_put_binary/3` functions (`esp:nvs_set_binary` and
functions that default to `?ATOMVM_NVS_NS` are deprecated now).
- Added most format possibilities to `io:format/2` and `io_lib:format/2`
- Added `unicode` module with `characters_to_list/1,2` and `characters_to_binary/1,2,3` functions
- Added support for `crypto:hash/2` (ESP32 and generic_unix with openssl)

### Fixed
- Fixed issue with formatting integers with io:format() on STM32 platform
- Fixed a bug in the order of child initialization in the `supervisor` module
- Fixed a bug in the evaluation of `receive ... after infinity -> ...` expressions
- Fixed a bug in when putting integers in bit syntax with integer field sizes
- Fixed numerous bugs in memory allocations that could crash the VM
- Fixed SNTP support that had been broken in IDF 4.x builds
- Fixed `erlang:send/2` not sending to registered name

### Breaking Changes

> IMPORTANT: These changes are incompatible with previous releases of AtomVM.

- Changed the configuration model of the SPI driver, in order to allow for multiple "follower"
  devices to be attached to the same SPI Bus.
- Changed the return value from `erlang:system_info(esp32_chip_info)` from a tuple to a map, with
additional information.
- Changed the return type of the `network:start` function to return the tuple `{ok, Pid}` on a
successful call, instead of the bare atom `ok`.  Applications that use `network:start` and
check the return value will need to be modified.
- The return type of `i2c:read_bytes` has changed from returning just a binary to
returning the tuple `{ok, Binary}` when successful.
- The return type of many `i2c` operations under error conditions has changed from
`error` to `{error, Reason}`, for improved diagnostics.
- The eavmlib logger interface has been removed

### Removed
- ESP-IDF v3.x support.

## [0.5.1] - Unreleased
### Added
- New function for atom comparison, useful when writing 3rd party components.
- New function for translating an atom term to an int value, according to a given translation table.
  This function can be used for translating an atom term to an enum const before doing a switch.
- New no-op `ATOM_STR(...)` macro for avoiding issues with clang-format.
- [ESP32] `REGISTER_PORT_DRIVER` for registering additional port drivers without editing any
  source file. This allows adding new components by just copying them to the components directory.
- [ESP32] `REGISTER_NIF_COLLECTION` for registering additional NIFs sets without editing any
  source file. This allows adding new NIFs by just copying them to the components directory.
- New function for getting a map or proplist value using an atom string without poluting the atom
  table.

### Fixed
- Fix `gen_statem`: Cancel outstanding timers during state transitions in
  order to prevent spurious timeout messages from being sent to `gen_statem`
  process.
- Fix missing Elixir libraries: examvlib was not packed into atomvmlib.avm
- Fix `bs_context_to_binary`: match offset wasn't used, leading in certain situations to infinite loops
  while matching binaries.
- Fix how `start` option was handled from `bs_restore2` instruction: last saved match offset was
  used instead of match starting offset, causing some bytes being skipped.
- Fix another potential bug when doing pattern matching using code compiled with OTP 21.
- [ESP32] [UART]: Allow using different pins for rx, tx, cts and rts.
- [ESP32] [UART]: Replace custom UART handling with esp-idf UART event queues, hence other UARTs
  than UART0 are supported, with better performances and stability.
- Fix binaries concat (`bs_append` instruction) that was adding some extra zeroes at the end of
  built binaries.
- Fixed a bug in `gen_tcp` that prevents an accepting socket from inheriting settings on the listening socket.
- Fixed a bug in packing and unpacking integers into and from binaries when the
  bit length is not a multiple of 8.
- Fixed `esp:deep_sleep/1` that did not accept values above 31 minutes.
- Fixed a bug that could cause processes to hang indefinitely when calling ports that have terminated.
- Fixed potential VM crash when parsing external terms.
- Fixed the enforcement of `min_free_space` process option.

## [0.5.0] - 2022-03-22<|MERGE_RESOLUTION|>--- conflicted
+++ resolved
@@ -19,13 +19,12 @@
 - Added `crypto:crypto_one_time/4,5` on ESP32
 - Improved nif and port support on STM32
 - Added support for `atomvm:posix_clock_settime/2`
-<<<<<<< HEAD
 - Added support for creations of binaries with unaligned strings
 - Added `-h` and `-v` flags to generic_unix AtomVM command
-=======
 - Added support initial for Pico-W with the on-board LED
+
+### Changed
 - Changed offset of atomvmlib and of program on Pico. See also UPDATING.md.
->>>>>>> 3f622e6c
 
 ### Fixed
 
