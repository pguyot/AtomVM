--- conflicted
+++ resolved
@@ -39,14 +39,11 @@
 - ESP32: add support for `esp_adc` ADC driver, with Erlang and Elixir examples
 - Add handler for ESP32 network driver STA mode `beacon_timeout` (event: 21), see issue
 [#1100](https://github.com/atomvm/AtomVM/issues/1100)
-<<<<<<< HEAD
 - Support for mounting/unmounting storage on ESP32 (such as SD or internal flash) using
 `esp:mount/4` and `esp:umount/1`
-=======
 - Support for `binary_to_integer/2`
 - Support for `binary:decode_hex/1` and `binary:encode_hex/1,2`
 - Support for Elixir `Base.decode16/2` and `Base.encode16/2`
->>>>>>> 11b23abd
 
 ### Changed
 
