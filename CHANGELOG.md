# Changelog
All notable changes to this project will be documented in this file.

The format is based on [Keep a Changelog](https://keepachangelog.com/en/1.0.0/),
and this project adheres to [Semantic Versioning](https://semver.org/spec/v2.0.0.html).

## [Unreleased]

## [0.5.1] - Unreleased
<<<<<<< HEAD
 ### Fixed
 - Fix `gen_statem`: Cancel outstanding timers during state transitions in
   order to prevent spurious timeout messages from being sent to `gen_statem`
   process.
=======
### Fixed
- Fix missing Elixir libraries: examvlib was not packed into atomvmlib.avm
>>>>>>> 1cf063b7

## [0.5.0] - 2022-03-22<|MERGE_RESOLUTION|>--- conflicted
+++ resolved
@@ -7,14 +7,10 @@
 ## [Unreleased]
 
 ## [0.5.1] - Unreleased
-<<<<<<< HEAD
  ### Fixed
  - Fix `gen_statem`: Cancel outstanding timers during state transitions in
    order to prevent spurious timeout messages from being sent to `gen_statem`
    process.
-=======
-### Fixed
 - Fix missing Elixir libraries: examvlib was not packed into atomvmlib.avm
->>>>>>> 1cf063b7
 
 ## [0.5.0] - 2022-03-22