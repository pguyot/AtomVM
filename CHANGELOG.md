--- conflicted
+++ resolved
@@ -15,15 +15,12 @@
 - Added support for external refs and encoded refs in external terms
 - Introduce ports to represent native processes and added support for external ports and encoded ports in external terms
 - Added `atomvm:get_creation/0`, equivalent to `erts_internal:get_creation/0`
-<<<<<<< HEAD
 - Added menuconfig option for enabling USE_USB_SERIAL, eg. serial over USB for certain ESP32-S2 boards etc.
 - Partial support for `erlang:fun_info/2`
 - Added support for `registered_name` in `erlang:process_info/2` and `Process.info/2`
 - Added `net:gethostname/0` on platforms with gethostname(3).
 - Added `socket:getopt/2`
-=======
 - Added `atomvm:subprocess/4` to perform pipe/fork/execve on POSIX platforms
->>>>>>> a21bd0ca
 
 ### Fixed
 
