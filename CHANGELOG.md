# Changelog
All notable changes to this project will be documented in this file.

The format is based on [Keep a Changelog](https://keepachangelog.com/en/1.0.0/),
and this project adheres to [Semantic Versioning](https://semver.org/spec/v2.0.0.html).

## [0.6.3] - Unreleased

### Added

- Simple http client, that can be used for different use case such as downloading OTA updates
- Elixir support for `Keyword.merge` `Keyword.take` `Keyword.pop(!)` `Keyword.keyword?` `Keyword.has_key?` functions.
- Support for ESP32-H2
<<<<<<< HEAD
- lists:keytake/3 implemented.
=======
- Support for setting channel used by network driver wifi access point.
>>>>>>> c75a76e5

### Changed

- ESP32 network driver messages for event 40 (home channel change events) are now suppressed, but the
details for the channel changes can be observed in the console log if "debug" level logging is enabled
in ESP-IDF Kconfig options.
- Default size of ESP32 RTC slow memory from 4086 to 4096, except on ESP32-H2 where it's 3072

### Fixed

- Fix bug (with code compiled with OTP-21) with binary pattern matching: the fix introduced with
`02411048` was not completely right, and it was converting match context to bogus binaries.

## [0.6.2] - 25-05-2024

### Added

- Support for DragonFly BSD (generic\_unix platform).
- Added guards `is_even` and `is_odd` to the `Integer` module
- Add a number of functions to proplists module, such as `delete/2`, `from/to_map/1`, etc...
- Add `esp:deep_sleep_enable_gpio_wakeup/2` to allow wakeup from deep sleep for ESP32C3 and ESP32C6.
- Obtain RSSI of the current connection with `network:sta_rssi/0` on ESP32.
- Pico-W support for `network:sta_rssi/0`.
- Add support to ESP32C2

### Fixed

- Fix invalid read after free in ssl code, see also issue
[#1115](https://github.com/atomvm/AtomVM/issues/1115).
- Fix semantic of `ssl:recv(Socket, 0)` to return all available bytes, matching what OTP does.
- Fix `binary` option handling in `ssl:connect/3` so `binary` can be used instead of
`{binary, true}`.
- Fix scheduling of trapped process that were wrongly immediately rescheduled before being signaled.
- Fix `gen_tcp` and `ssl` types.
- Fix documentation and specification of `esp:sleep_enable_ext0_wakeup/2` and `esp:sleep_enable_ext1_wakeup/2`.

### Changed
- Stacktraces are included by default on Pico devices.
- Changed ssl default from `{active, false}` to `{active, true}` in order to have same behavior as
OTP. Since active mode is not supported right now, `active` must be explicitly set to false:
`ssl:connect(..., ..., [{active, false}, ...])`, otherwise it will crash.

## [0.6.1] - 2024-04-17

### Added

- Added experimental optimized GC mode that makes use of C realloc instead of copying data around,
it can be enabled with `-DENABLE_REALLOC_GC=On`.

### Fixed

- Fix bug in `erlang:ref_to_list/1` and `erlang:display/1`: the unique integer was truncated on some
32-bit architectures
- Stop hardcoding `erl_eval` as module name in both display and fun_to_list
- Correctly display and convert to list funs such as `fun m:f/a`
- Fixed bug in STM32 cmake that could cause builds with multiple jobs to fail due to incorrect artifact dependency
- Fix crash on macOS due to missing call to `psa_crypto_init` for TLS 1.3
- Fix crypto test on rp2040

## [0.6.0] - 2024-03-05

### Fixed

- Fix a bug that broke sockets on ESP32-C3 and other single core ESP32 devices, that may also
cause other issues. The bug has been introduced with messages from tasks change between beta.1
and rc.0
- Fixed several issues related to Esp32 socket_driver that made it unreliable, especially with
single core MCUs

## [0.6.0-rc.0] - 2024-03-03

### Added

- `BOOTLOADER_OFFSET` for all current Esp32 models.
- Added API to send messages from FreeRTOS tasks or pthreads, typically to
easily support integration with Esp32 callbacks

### Fixed

- `BOOTLOADER_OFFSET` was incorrect for Esp32-C6 and Esp32-S2.
- Fixed a bug that would fail to set DHCP hostname in STA+AP mode on all ESP32 platforms.
- ESP32-S3: crash in network driver caused by a smaller stack size for scheduler threads, when
calling `esp_wifi_init()`. See also issue [#1059](https://github.com/atomvm/AtomVM/issues/1059).
- Fixed Esp32 network driver on non-SMP builds
- ESP32: fixed bug in `gpio:stop/0` and `gpio:close/1` that would cause the VM to crash.

## [0.6.0-beta.1] - 2024-02-28

### Added

- Support for utf8 encoding to `*_to_atom` and `atom_to_*` functions
- `binary_to_atom/1` and `atom_to_binary/1` that default to utf8 (they were introduced with OTP23)
- Added Pico cmake option `AVM_WAIT_BOOTSEL_ON_EXIT` (default `ON`) to allow tools to use automated `BOOTSEL` mode after main application exits
- Use UTF-8 encoding for atoms when using `erlang:term_to_binary/1`, in conformance with OTP-26
- Pico: Wait for USB serial connection `cmake` configuration option `AVM_USB_WAIT_SECONDS` added with 20 second default.
- Support for code that makes use of more than 16 live registers, such as functions with > 16
parameters and complex pattern matchings.

### Fixed

- ESP32: fix i2c_driver_acquire and i2c_driver_release functions, that were working only once.
- Sending messages to registered processes using the `!` operator now works.
- Fixed bug in `OP_SEND` that would accept sending a message to any integer or term without raising an error.
- `binary_to_term` checks atom encoding validity, and fix latin1 support (when non-ASCII chars are
used)
- ESP32: fixed bug in `gpio:set_pin_mode/2` and `gpio:set_direction/3` that would accept any atom for the mode parameter without an error.
- ESP32: GPIO driver fix bug that would accept invalid `pull` direction, and silently set `pull` direction to `floating` without issuing an error.
- ESP32: fixed bug in gpio driver that would accept invalid pin numbers (either negative, or too large)
- RP2040: fixed bug in `gpio:set_pin_pull/2` that would accept any parameter as a valid `pull` mode.
- Support to function with 10 or more parameters
- Very unlikely but possible corruption caused by generated code that uses 16 live registers

### Changed

- `binary_to_atom/2` validates utf8 strings
- `*_to_atom` and `atom_to_*` properly convert latin1 (not just ASCII) to utf8 and viceversa
- ESP32: use esp-idf v5.1.3 for building release binaries

## [0.6.0-beta.0] - 2024-02-08

### Added
- Added `esp:get_default_mac/0` for retrieving the default MAC address on ESP32.
- Added support for `pico` and `poci` as an alternative to `mosi` and `miso` for SPI
- ESP32: Added support to SPI peripherals other than hspi and vspi
- Added `gpio:set_int/4`, with the 4th parameter being the pid() or registered name of the process to receive interrupt messages
- Added support for `lists:split/2`
- Added ESP32 API for allowing coexistence of native and Erlang I2C drivers

### Changed

- Shorten SPI config options, such as `sclk_io_num` -> `sclk`
- Shorten I2C config options, such as `scl_io_num` -> `scl`
- Shorten UART config options, such as `tx_pin` -> `tx`
- Introduced support to non-integer peripheral names, `"i2c0"`, `"uart1"` (instead of just `0` and
- `1`, which now they are deprecated)
- New atom table, which uses less memory, has improved performances and better code.
- SPI: when gpio number is not provided for `miso` or `mosi` default to disabled
- Change port call tuple format to the same format as gen_server, so casts can be supported too

### Fixed

- Fix several missing memory allocation checks in libAtomVM.
- Fixed a possible memory leak in libAtomVM/module.c `module_destroy`.
- Fix possibile bug in random number generator on ESP32 and RPi2040
- Fixed interpretation of live for opcodes, thus altering GC semantics for nifs. See also [UPDATING](UPDATING.md).

## [0.6.0-alpha.2] - 2023-12-10

### Fixed

- Fixed a bug where guards would raise exceptions instead of just being false
- Fixed support for big endian CPUs (such as some MIPS CPUs).
- Fixed STM32 not aborting when `AVM_ABORT()` is used
- Fixed a bug that would leave the STM32 trapped in a loop on hard faults, rather than aborting
- Fixed a bug that would make the VM to loop and failing to process selected fds on Linux
- Fixed classes of exceptions in estdlib.
- Fixed STM32 code that was hard coded to the default target device, now configured based on the `cmake -DDEVICE=` parameter
- Fixed hard fault on STM32 durung malloc on boards with more than one bank of sram
- Fixed invalid src_clk error on ESP-IDF >= 5.0
- Fixed changed default to `AVM_USE_32BIT_FLOAT=on` for STM32 platform to enable use of single precision hardware FPU on F4/F7 devices.
- Fixed a bug where emscripten `register_*_callback/1` functions would use x[1] as second argument
- Fixed precision of integers used with timers which could yield to halts and wait times smaller than expected
- Add support for ESP32-C6

### Changed

- Crypto functions on generic_unix platform now rely on MbedTLS instead of OpenSSL
- Platform function providing time used by timers was changed from `sys_monotonic_millis` to `sys_monotonic_time_u64`, `sys_monotonic_time_u64_to_ms` and `sys_monotonic_time_ms_to_u64`.
- Implement `atomvm:random/0` and `atomvm:rand_bytes/1` on top of `crypto:strong_rand_bytes/1` on
  generic_unix, ESP32 and RP2040 platforms.
- Performance improvements

### Added

- Added support for the OTP `socket` interface.
- Enhancd performance of STM32 by enabling flash cache and i-cache with branch prediction.
- Added cmake configuration option `AVM_CONFIG_REBOOT_ON_NOT_OK` for STM32
- New gpio driver for STM32 with nif and port support for read and write functions.
- Added support for interrupts to STM32 GPIO port driver.
- Added suppoprt for PicoW extra gpio pins (led) to the gpio driver.
- Added support for `net:getaddrinfo/1,2`
- Added minimal support for the OTP `ssl` interface.
- Added support for `crypto:one_time/4,5` on Unix and Pico as well as for `crypto:hash/2` on Pico
- Added ability to configure STM32 Nucleo boards onboard UART->USB-COM using the `-DBOARD=nucleo` cmake option
- Added STM32 cmake option `-DAVM_CFG_CONSOLE=` to select a different uart peripheral for the system console
- Added `crypto:strong_rand_bytes/1` using Mbed-TLS (only on generic_unix, ESP32 and RP2040
  platforms)
- Added support for setting the default receive buffer size for sockets via `socket:setopt/3`
- Added support for pattern matching binaries containing 32 and 64 bit floating point values, but
  only when aligned to byte boundaries (e.g. `<<0:4, F:32/float>> = Bin` is not supported).
- Added experimental backend to `get_tcp` and `get_udp` based on the new `socket` interface
- Added API for managing ESP32 watchdog (only on `esp-idf` >= v5.x)

### Removed

- OpenSSL support, Mbed-TLS is required instead.

## [0.6.0-alpha.1] - 2023-10-09

### Added

- Added erlang:spawn_link/1,3
- Added erlang:exit/2
- Added links to process_info/2
- Added lists:usort/1,2
- Added missing documentation and specifications for available nifs
- Added configurable logging macros to stm32 platform
- Added support for ULP wakeup on ESP32
- Added heap growth strategies as a fine-tuning option to `spawn_opt/2,4`
- Added `crypto:crypto_one_time/4,5` on ESP32
- Improved nif and port support on STM32
- Added support for `atomvm:posix_clock_settime/2`
- Added support for creations of binaries with unaligned strings
- Added `-h` and `-v` flags to generic_unix AtomVM command
- Removed support to ESP32 NVS from network module in order to make it generic. See also [UPDATING](UPDATING.md).
- Added initial support for Pico-W: on-board LED, Wifi (STA and AP modes).

### Changed

- Changed offset of atomvmlib and of program on Pico. See also [UPDATING](UPDATING.md).

### Fixed

- Fixed incorrect exit reason for exceptions of class exit
- Fixed several incorrect type specifications
- Fixed `esp:nvs_set_binary` functions.
- Fixed `monotonic_time/1` and `system_time/1` functions for Raspberry Pi Pico
- Fixed race conditions in atoms table.
- Fixed a bug in the STM32 port that caused the final result to never be returned.
- Fix bug when building a binary using a 64-bit integer on a 32-bit CPU.
- Fix (using 'auto' option)  SPI on ESP32 models other than ESP32, such as ESP32S2, ESP32C3, ...

## [0.6.0-alpha.0] - 2023-08-13

### Added

- Added the ability to specify the HSPI or VSPI ESP32 hardware interfaces when initializing the
  SPI Bus.
- Added support for the `spi:close/1` function.
- Added `AVM_VERBOSE_ABORT` CMake define, which when set to on, will print the C module and line
  number when a VM abort occurs.  This define is off by default.
- Added `spi:write/3` and `spi:write_read/3` functions to support generalized SPI transactions
  and arbitrary-length reads and writes from SPI devices.
- Added support for building ESP32 port with all currently supported versions of Espressif ESP-IDF,
  version 4.1.x through 4.4.x.
- Added support for `controlling_process/2` in `gen_udp` and `gen_tcp` modules.
- Added ability to get the atomvm version via `erlang:system_info`.
- Added `erlang:is_boolean/1` Bif.
- Added support for `esp:partition_erase_range/2`
- Added support for `i2c:close/1`
- Added support for `erlang:unregister/1`
- Added Elixir ESP32 LEDC driver and example
- Added support for `uart:close/1`
- Added Bitwise support for Elixir
- Added support for esp32-s2, esp32-s3, and esp32-c3 chips.
- Added Elixir I2C driver and example
- Added the ability to specify the I2C port
- Added support for the OTP `math` module
- Added support for `erlang:integer_to_list/2` and `erlang:integer_to_binary/2`
- Added functions `esp:sleep_enable_ext0_wakeup/2` and `esp:sleep_enable_ext1_wakeup/2.`
- Added support for FP opcodes 94-102 thus removing the need for `AVM_DISABLE_FP=On` with OTP-22+
- Added support for stacktraces
- Added support for `utf-8`, `utf-16`, and `utf-32` bit syntax modifiers (put and match)
- Added support for Erlang `gpio:close/1` and Elixir `GPIO.close/1` for ESP32
- Added support for the Erlang `gen_event` module
- Added `start_link` support for the `network` module
- Added support for `erlang:monotonic_time/1`
- Added `start_link` support for the `gen_statem` module
- Added support for serializing floats in erlang external term encoding
- Added support for the `SMALL_BIG_EXT` erlang external term encoding
- Added support for `erlang:memory(binary)`
- Added support for callbacks on SNTP updates
- Multithreading support (SMP)
- Added support for code:load_abs/1, code:load_binary/3
- Added support for loading / closing AVMPacks at runtime
- Added support for ESP-IDF v5.x
- Added support for `calendar:system_time_to_universal_time/2`
- Added support for `calendar:datetime_to_gregorian_seconds/1`
- Added support for Raspberry Pi Pico
- Added support for nodejs with Wasm
- Added support for a subset of the OTP logger interface
- Added `esp:partition_list/0` function
- Added `esp:nvs_fetch_binary/2` and `nvs_put_binary/3` functions (`esp:nvs_set_binary` and
functions that default to `?ATOMVM_NVS_NS` are deprecated now).
- Added most format possibilities to `io:format/2` and `io_lib:format/2`
- Added `unicode` module with `characters_to_list/1,2` and `characters_to_binary/1,2,3` functions
- Added support for `crypto:hash/2` (ESP32 and generic_unix with openssl)

### Fixed
- Fixed issue with formatting integers with io:format() on STM32 platform
- Fixed a bug in the order of child initialization in the `supervisor` module
- Fixed a bug in the evaluation of `receive ... after infinity -> ...` expressions
- Fixed a bug in when putting integers in bit syntax with integer field sizes
- Fixed numerous bugs in memory allocations that could crash the VM
- Fixed SNTP support that had been broken in IDF 4.x builds
- Fixed `erlang:send/2` not sending to registered name

### Breaking Changes

> IMPORTANT: These changes are incompatible with previous releases of AtomVM.

- Changed the configuration model of the SPI driver, in order to allow for multiple "follower"
  devices to be attached to the same SPI Bus.
- Changed the return value from `erlang:system_info(esp32_chip_info)` from a tuple to a map, with
additional information.
- Changed the return type of the `network:start` function to return the tuple `{ok, Pid}` on a
successful call, instead of the bare atom `ok`.  Applications that use `network:start` and
check the return value will need to be modified.
- The return type of `i2c:read_bytes` has changed from returning just a binary to
returning the tuple `{ok, Binary}` when successful.
- The return type of many `i2c` operations under error conditions has changed from
`error` to `{error, Reason}`, for improved diagnostics.
- The eavmlib logger interface has been removed

### Removed
- ESP-IDF v3.x support.

## [0.5.1] - Unreleased
### Added
- New function for atom comparison, useful when writing 3rd party components.
- New function for translating an atom term to an int value, according to a given translation table.
  This function can be used for translating an atom term to an enum const before doing a switch.
- New no-op `ATOM_STR(...)` macro for avoiding issues with clang-format.
- [ESP32] `REGISTER_PORT_DRIVER` for registering additional port drivers without editing any
  source file. This allows adding new components by just copying them to the components directory.
- [ESP32] `REGISTER_NIF_COLLECTION` for registering additional NIFs sets without editing any
  source file. This allows adding new NIFs by just copying them to the components directory.
- New function for getting a map or proplist value using an atom string without poluting the atom
  table.

### Fixed
- Fix `gen_statem`: Cancel outstanding timers during state transitions in
  order to prevent spurious timeout messages from being sent to `gen_statem`
  process.
- Fix missing Elixir libraries: examvlib was not packed into atomvmlib.avm
- Fix `bs_context_to_binary`: match offset wasn't used, leading in certain situations to infinite loops
  while matching binaries.
- Fix how `start` option was handled from `bs_restore2` instruction: last saved match offset was
  used instead of match starting offset, causing some bytes being skipped.
- Fix another potential bug when doing pattern matching using code compiled with OTP 21.
- [ESP32] [UART]: Allow using different pins for rx, tx, cts and rts.
- [ESP32] [UART]: Replace custom UART handling with esp-idf UART event queues, hence other UARTs
  than UART0 are supported, with better performances and stability.
- Fix binaries concat (`bs_append` instruction) that was adding some extra zeroes at the end of
  built binaries.
- Fixed a bug in `gen_tcp` that prevents an accepting socket from inheriting settings on the listening socket.
- Fixed a bug in packing and unpacking integers into and from binaries when the
  bit length is not a multiple of 8.
- Fixed `esp:deep_sleep/1` that did not accept values above 31 minutes.
- Fixed a bug that could cause processes to hang indefinitely when calling ports that have terminated.
- Fixed potential VM crash when parsing external terms.
- Fixed the enforcement of `min_free_space` process option.

## [0.5.0] - 2022-03-22<|MERGE_RESOLUTION|>--- conflicted
+++ resolved
@@ -11,11 +11,8 @@
 - Simple http client, that can be used for different use case such as downloading OTA updates
 - Elixir support for `Keyword.merge` `Keyword.take` `Keyword.pop(!)` `Keyword.keyword?` `Keyword.has_key?` functions.
 - Support for ESP32-H2
-<<<<<<< HEAD
 - lists:keytake/3 implemented.
-=======
 - Support for setting channel used by network driver wifi access point.
->>>>>>> c75a76e5
 
 ### Changed
 
