# Changelog
All notable changes to this project will be documented in this file.

The format is based on [Keep a Changelog](https://keepachangelog.com/en/1.0.0/),
and this project adheres to [Semantic Versioning](https://semver.org/spec/v2.0.0.html).

## Unreleased

### Added
- Added a limited implementation of the OTP `ets` interface
- Added `code:all_loaded/0` and `code:all_available/0`
- Added `erlang:split_binary/2`
- Added `inet:getaddr/2`
- Added support for external pids and encoded pids in external terms
- Added support for external refs and encoded refs in external terms
- Introduce ports to represent native processes and added support for external ports and encoded ports in external terms
- Added `atomvm:get_creation/0`, equivalent to `erts_internal:get_creation/0`
- Added menuconfig option for enabling USE_USB_SERIAL, eg. serial over USB for certain ESP32-S2 boards etc.
- Partial support for `erlang:fun_info/2`
- Added support for `registered_name` in `erlang:process_info/2` and `Process.info/2`
- Added `net:gethostname/0` on platforms with gethostname(3).
- Added `socket:getopt/2`
<<<<<<< HEAD
- Added `atomvm:subprocess/4` to perform pipe/fork/execve on POSIX platforms
- Added `externalterm_to_term_with_roots` to efficiently preserve roots when allocating memory for external terms.

### Changed

- Removed `externalterm_to_term_copy` added in [0.6.5] and introduced flags to `externalterm_to_term` to perform copy.
=======
- Added `supervisor:terminate_child/2`, `supervisor:restart_child/2` and `supervisor:delete_child/2`
>>>>>>> 23b07813

### Fixed

- ESP32: improved sntp sync speed from a cold boot.
- Fixed `gen_server` internal messages to match OTP so it works across erlang distribution

## [0.6.6] - Unreleased

### Added

- Added the ability to run beams from the CLI for Generic Unix platform (it was already possible with nodejs and emscripten).
- Added support for 'erlang:--/2'.

### Fixed

- Fixed specifications of nifs from `esp_adc` module
- ESP32: fix `gpio:init/1` on GPIO >= 32
- Adding missing check, passing a non numeric argument to a function expecting a floating point
might lead to a crash in certain situations.
- Fixed several bugs in `http_server` (#1366)
- Fixed generic\_unix `socket_driver` to return `{gen_tcp, closed}` when socket is closed on Linux instead of `{gen_tcp, {recv, 104}}`
- Fixed a memory leak where modules were not properly destroyed when the global context is destroyd
- alisp: fix support to variables that are not binaries or integers.
- Fixed destruction of ssl-related resources
- Fix corruption when dealing with specific situations that involve more than 16 x registers when
certain VM instructions are used.
- Fixed ESP32 GPIO interrupt trigger `none`
- Fixed an issue where a timeout would occur immediately in a race condition
- Fixed SPI close command
- Added missing lock on socket structure
- Fixed a race condition affecting multi-core MCUs where a timeout would not be properly cleared
- Fixed a double free when esp32 uart driver was closed, yielding an assert abort
- Fixed compilation with latest debian gcc-arm-none-eabi

## [0.6.5] - 2024-10-15

### Added

- ESP32: add a new Elixir release "flavor" with a bigger boot.avm partition that has room for
Elixir standard library modules
- ESP32: `--boot` option to mkimage.sh tool
- Add `erlang:atom_to_binary/1` that is equivalent to `erlang:atom_to_binary(Atom, utf8)`
- Support for Elixir `String.Chars` protocol, now functions such as `Enum.join` are able to take
also non string parameters (e.g. `Enum.join([1, 2], ",")`
- Support for Elixir `Enum.at/3`
- Add support for `is_bitstring/1` construct which is used in Elixir protocols runtime.
- Add support to Elixir `Enumerable` protocol also for `Enum.all?`, `Enum.any?`, `Enum.each`,
`Enum.filter`, `Enum.flat_map`, `Enum.reject`, `Enum.chunk_by` and `Enum.chunk_while`
- Support for `maps:merge_with/3`
- Support for `lists:last/1` and `lists:mapfoldl/3`
- Add support to Elixir for `Process.send/2` `Process.send_after/3/4` and `Process.cancel_timer/1`
- Add support for `handle_continue` callback in `gen_server`
- Support for Elixir `List.Chars` protocol
- Support for `gen_server:start_monitor/3,4`
- Support for `code:ensure_loaded/1`
- Support for `io_lib:latin1_char_list/1`
- Add support to Elixir for `Keyword.split/2`
- Support for `binary:split/3` and `string:find/2,3`
- Support for large tuples (more than 255 elements) in external terms.
- Support for `io:put_chars/2`
- Support for `lists:nthtail/2`
- Support for Elixir `IO.chardata_to_string/1`
- Support for Elixir `List.duplicate/2`
- Support for `binary:copy/1,2`
- Support for directory listing using POSIX APIs: (`atomvm:posix_opendir/1`,
`atomvm:posix_readdir/1`, `atomvm:posix_closedir/1`).
- ESP32: add support for `esp_adc` ADC driver, with Erlang and Elixir examples
- Add handler for ESP32 network driver STA mode `beacon_timeout` (event: 21), see issue
[#1100](https://github.com/atomvm/AtomVM/issues/1100)
- Support for mounting/unmounting storage on ESP32 (such as SD or internal flash) using
`esp:mount/4` and `esp:umount/1`
- Support for `binary_to_integer/2`
- Support for `binary:decode_hex/1` and `binary:encode_hex/1,2`
- Support for Elixir `Base.decode16/2` and `Base.encode16/2`
- Make external term serialize functions available without using `externalterm_to_binary` so terms
can be written directly to a buffer.
- Support for `erlang:list_to_integer/2`
- Add `externalterm_to_term_copy` that can be safely used from NIFs taking temporary buffers

### Changed

- ESP32: Elixir library is not shipped anymore with `esp32boot.avm`. Use `elixir_esp32boot.avm`
instead
- `Enum.find_index` and `Enum.find_value` support Enumerable and not just lists
- Install AtomVM libraries source code and binaries for better dialyzer integration
- Made the `device_config` properties list in `spi:open/1` optional (defaults to `[]`), so you can use the function with only a `bus_config`

### Fixed

- ESP32: content of `boot.avm` partition is not truncated anymore
- ESP32: `Fixed gpio:set_int` to accept any pin, not only pin 2
- Fix memory corruption in `unicode:characters_to_binary`
- Fix handling of large literal indexes and large extended literal indexes
- `unicode:characters_to_list`: fixed bogus out_of_memory error on some platforms such as ESP32
- Fix crash in Elixir library when doing `inspect(:atom)`
- General inspect() compliance with Elixir behavior (but there are still some minor differences)
- Fix several uses of free on prevously released memory on ESP32, under certain error condition using
`network:start/1`, that would lead to a hard crash of the VM.
- Fix a bug in ESP32 network driver where the low level driver was not being stopped and resoureces were not freed
when `network:stop/0` was used, see issue [#643](https://github.com/atomvm/AtomVM/issues/643)
- `uart:open/1,2` now works with uppercase peripheral names

## [0.6.4] - 2024-08-18

### Added

- Implement `gpio:init/1` on esp32 to initialize pins for GPIO usage, which some pins
require depending on default function and bootloader code
- Implement missing opcode 161 (raw_raise), that looks more likely to be generated with Elixir code
- Support for Elixir `Map.replace/3` and `Map.replace!/3`
- Support for Elixir `Kernel.struct` and `Kernel.struct!`
- Support for Elixir `IO.iodata_to_binary/1`
- Support for Elixir exceptions: `Exception` module and the other error related modules such as
`ArgumentError`, `UndefinedFunctionError`, etc...
- Support for Elixir `Enumerable` and `Collectable` protocol
- Support for Elixir `Enum` functions: `split_with`, `join`, `map_join`, `into`, `reverse`,
`slice` and `to_list`
- Support for Elixir `MapSet` module
- Support for Elixir `Range` module
- Support for Elixir `Kernel.min` and `Kernel.max`
- Support (as stub) for `erlang:error/3` (that is required from Elixir code)

## [0.6.3] - 2024-07-20

### Added

- Simple http client, that can be used for different use case such as downloading OTA updates
- Elixir support for `Keyword.merge` `Keyword.take` `Keyword.pop(!)` `Keyword.keyword?` `Keyword.has_key?` functions.
- Support for ESP32-H2
- lists:keytake/3 implemented.
- Support for setting channel used by network driver wifi access point.
- Support for `maps:iterator/2` and `~kp` with `io_lib:format/2` that were introduced with OTP26.
- Support for `erlang:apply/2`
- Support for `lists:keystore/4`
- Support for `erlang:size/1` bif
- Support for USB serial output on ESP32 (needs to be manually enabled)
- Support for `lists:filtermap/2`
- Support for standard library `queue` module
- Support for `maps:from_keys/2` NIF
- Support for standard library `sets` module

### Changed

- ESP32 network driver messages for event 40 (home channel change events) are now suppressed, but the
details for the channel changes can be observed in the console log if "debug" level logging is enabled
in ESP-IDF Kconfig options.
- Default size of ESP32 RTC slow memory from 4086 to 4096, except on ESP32-H2 where it's 3072
- Update `byte_size/1` and `bit_size/1` to implement OTP27 match context reuse optimization OTP-18987.

### Fixed

- Fix bug (with code compiled with OTP-21) with binary pattern matching: the fix introduced with
`02411048` was not completely right, and it was converting match context to bogus binaries.
- Fix creation of multiple links for the same process and not removing link at trapped exits.
See issue [#1193](https://github.com/atomvm/AtomVM/issues/1193).
- Fix error that is raised when a function is undefined
- Fix a bug that could yield crashes when functions are sent in messages
- Fix bug where failing guards would corrupt x0 and x1
- Fix a memory leak when raising out of memory error while executing PUT_MAP_ASSOC instruction

## [0.6.2] - 25-05-2024

### Added

- Support for DragonFly BSD (generic\_unix platform).
- Added guards `is_even` and `is_odd` to the `Integer` module
- Add a number of functions to proplists module, such as `delete/2`, `from/to_map/1`, etc...
- Add `esp:deep_sleep_enable_gpio_wakeup/2` to allow wakeup from deep sleep for ESP32C3 and ESP32C6.
- Obtain RSSI of the current connection with `network:sta_rssi/0` on ESP32.
- Pico-W support for `network:sta_rssi/0`.
- Add support to ESP32C2

### Fixed

- Fix invalid read after free in ssl code, see also issue
[#1115](https://github.com/atomvm/AtomVM/issues/1115).
- Fix semantic of `ssl:recv(Socket, 0)` to return all available bytes, matching what OTP does.
- Fix `binary` option handling in `ssl:connect/3` so `binary` can be used instead of
`{binary, true}`.
- Fix scheduling of trapped process that were wrongly immediately rescheduled before being signaled.
- Fix `gen_tcp` and `ssl` types.
- Fix documentation and specification of `esp:sleep_enable_ext0_wakeup/2` and `esp:sleep_enable_ext1_wakeup/2`.

### Changed
- Stacktraces are included by default on Pico devices.
- Changed ssl default from `{active, false}` to `{active, true}` in order to have same behavior as
OTP. Since active mode is not supported right now, `active` must be explicitly set to false:
`ssl:connect(..., ..., [{active, false}, ...])`, otherwise it will crash.

## [0.6.1] - 2024-04-17

### Added

- Added experimental optimized GC mode that makes use of C realloc instead of copying data around,
it can be enabled with `-DENABLE_REALLOC_GC=On`.

### Fixed

- Fix bug in `erlang:ref_to_list/1` and `erlang:display/1`: the unique integer was truncated on some
32-bit architectures
- Stop hardcoding `erl_eval` as module name in both display and fun_to_list
- Correctly display and convert to list funs such as `fun m:f/a`
- Fixed bug in STM32 cmake that could cause builds with multiple jobs to fail due to incorrect artifact dependency
- Fix crash on macOS due to missing call to `psa_crypto_init` for TLS 1.3
- Fix crypto test on rp2040

## [0.6.0] - 2024-03-05

### Fixed

- Fix a bug that broke sockets on ESP32-C3 and other single core ESP32 devices, that may also
cause other issues. The bug has been introduced with messages from tasks change between beta.1
and rc.0
- Fixed several issues related to Esp32 socket_driver that made it unreliable, especially with
single core MCUs

## [0.6.0-rc.0] - 2024-03-03

### Added

- `BOOTLOADER_OFFSET` for all current Esp32 models.
- Added API to send messages from FreeRTOS tasks or pthreads, typically to
easily support integration with Esp32 callbacks

### Fixed

- `BOOTLOADER_OFFSET` was incorrect for Esp32-C6 and Esp32-S2.
- Fixed a bug that would fail to set DHCP hostname in STA+AP mode on all ESP32 platforms.
- ESP32-S3: crash in network driver caused by a smaller stack size for scheduler threads, when
calling `esp_wifi_init()`. See also issue [#1059](https://github.com/atomvm/AtomVM/issues/1059).
- Fixed Esp32 network driver on non-SMP builds
- ESP32: fixed bug in `gpio:stop/0` and `gpio:close/1` that would cause the VM to crash.

## [0.6.0-beta.1] - 2024-02-28

### Added

- Support for utf8 encoding to `*_to_atom` and `atom_to_*` functions
- `binary_to_atom/1` and `atom_to_binary/1` that default to utf8 (they were introduced with OTP23)
- Added Pico cmake option `AVM_WAIT_BOOTSEL_ON_EXIT` (default `ON`) to allow tools to use automated `BOOTSEL` mode after main application exits
- Use UTF-8 encoding for atoms when using `erlang:term_to_binary/1`, in conformance with OTP-26
- Pico: Wait for USB serial connection `cmake` configuration option `AVM_USB_WAIT_SECONDS` added with 20 second default.
- Support for code that makes use of more than 16 live registers, such as functions with > 16
parameters and complex pattern matchings.

### Fixed

- ESP32: fix i2c_driver_acquire and i2c_driver_release functions, that were working only once.
- Sending messages to registered processes using the `!` operator now works.
- Fixed bug in `OP_SEND` that would accept sending a message to any integer or term without raising an error.
- `binary_to_term` checks atom encoding validity, and fix latin1 support (when non-ASCII chars are
used)
- ESP32: fixed bug in `gpio:set_pin_mode/2` and `gpio:set_direction/3` that would accept any atom for the mode parameter without an error.
- ESP32: GPIO driver fix bug that would accept invalid `pull` direction, and silently set `pull` direction to `floating` without issuing an error.
- ESP32: fixed bug in gpio driver that would accept invalid pin numbers (either negative, or too large)
- RP2040: fixed bug in `gpio:set_pin_pull/2` that would accept any parameter as a valid `pull` mode.
- Support to function with 10 or more parameters
- Very unlikely but possible corruption caused by generated code that uses 16 live registers

### Changed

- `binary_to_atom/2` validates utf8 strings
- `*_to_atom` and `atom_to_*` properly convert latin1 (not just ASCII) to utf8 and viceversa
- ESP32: use esp-idf v5.1.3 for building release binaries

## [0.6.0-beta.0] - 2024-02-08

### Added
- Added `esp:get_default_mac/0` for retrieving the default MAC address on ESP32.
- Added support for `pico` and `poci` as an alternative to `mosi` and `miso` for SPI
- ESP32: Added support to SPI peripherals other than hspi and vspi
- Added `gpio:set_int/4`, with the 4th parameter being the pid() or registered name of the process to receive interrupt messages
- Added support for `lists:split/2`
- Added ESP32 API for allowing coexistence of native and Erlang I2C drivers

### Changed

- Shorten SPI config options, such as `sclk_io_num` -> `sclk`
- Shorten I2C config options, such as `scl_io_num` -> `scl`
- Shorten UART config options, such as `tx_pin` -> `tx`
- Introduced support to non-integer peripheral names, `"i2c0"`, `"uart1"` (instead of just `0` and
- `1`, which now they are deprecated)
- New atom table, which uses less memory, has improved performances and better code.
- SPI: when gpio number is not provided for `miso` or `mosi` default to disabled
- Change port call tuple format to the same format as gen_server, so casts can be supported too

### Fixed

- Fix several missing memory allocation checks in libAtomVM.
- Fixed a possible memory leak in libAtomVM/module.c `module_destroy`.
- Fix possibile bug in random number generator on ESP32 and RPi2040
- Fixed interpretation of live for opcodes, thus altering GC semantics for nifs. See also [UPDATING](UPDATING.md).

## [0.6.0-alpha.2] - 2023-12-10

### Fixed

- Fixed a bug where guards would raise exceptions instead of just being false
- Fixed support for big endian CPUs (such as some MIPS CPUs).
- Fixed STM32 not aborting when `AVM_ABORT()` is used
- Fixed a bug that would leave the STM32 trapped in a loop on hard faults, rather than aborting
- Fixed a bug that would make the VM to loop and failing to process selected fds on Linux
- Fixed classes of exceptions in estdlib.
- Fixed STM32 code that was hard coded to the default target device, now configured based on the `cmake -DDEVICE=` parameter
- Fixed hard fault on STM32 durung malloc on boards with more than one bank of sram
- Fixed invalid src_clk error on ESP-IDF >= 5.0
- Fixed changed default to `AVM_USE_32BIT_FLOAT=on` for STM32 platform to enable use of single precision hardware FPU on F4/F7 devices.
- Fixed a bug where emscripten `register_*_callback/1` functions would use x[1] as second argument
- Fixed precision of integers used with timers which could yield to halts and wait times smaller than expected
- Add support for ESP32-C6

### Changed

- Crypto functions on generic_unix platform now rely on MbedTLS instead of OpenSSL
- Platform function providing time used by timers was changed from `sys_monotonic_millis` to `sys_monotonic_time_u64`, `sys_monotonic_time_u64_to_ms` and `sys_monotonic_time_ms_to_u64`.
- Implement `atomvm:random/0` and `atomvm:rand_bytes/1` on top of `crypto:strong_rand_bytes/1` on
  generic_unix, ESP32 and RP2040 platforms.
- Performance improvements

### Added

- Added support for the OTP `socket` interface.
- Enhancd performance of STM32 by enabling flash cache and i-cache with branch prediction.
- Added cmake configuration option `AVM_CONFIG_REBOOT_ON_NOT_OK` for STM32
- New gpio driver for STM32 with nif and port support for read and write functions.
- Added support for interrupts to STM32 GPIO port driver.
- Added suppoprt for PicoW extra gpio pins (led) to the gpio driver.
- Added support for `net:getaddrinfo/1,2`
- Added minimal support for the OTP `ssl` interface.
- Added support for `crypto:one_time/4,5` on Unix and Pico as well as for `crypto:hash/2` on Pico
- Added ability to configure STM32 Nucleo boards onboard UART->USB-COM using the `-DBOARD=nucleo` cmake option
- Added STM32 cmake option `-DAVM_CFG_CONSOLE=` to select a different uart peripheral for the system console
- Added `crypto:strong_rand_bytes/1` using Mbed-TLS (only on generic_unix, ESP32 and RP2040
  platforms)
- Added support for setting the default receive buffer size for sockets via `socket:setopt/3`
- Added support for pattern matching binaries containing 32 and 64 bit floating point values, but
  only when aligned to byte boundaries (e.g. `<<0:4, F:32/float>> = Bin` is not supported).
- Added experimental backend to `get_tcp` and `get_udp` based on the new `socket` interface
- Added API for managing ESP32 watchdog (only on `esp-idf` >= v5.x)

### Removed

- OpenSSL support, Mbed-TLS is required instead.

## [0.6.0-alpha.1] - 2023-10-09

### Added

- Added erlang:spawn_link/1,3
- Added erlang:exit/2
- Added links to process_info/2
- Added lists:usort/1,2
- Added missing documentation and specifications for available nifs
- Added configurable logging macros to stm32 platform
- Added support for ULP wakeup on ESP32
- Added heap growth strategies as a fine-tuning option to `spawn_opt/2,4`
- Added `crypto:crypto_one_time/4,5` on ESP32
- Improved nif and port support on STM32
- Added support for `atomvm:posix_clock_settime/2`
- Added support for creations of binaries with unaligned strings
- Added `-h` and `-v` flags to generic_unix AtomVM command
- Removed support to ESP32 NVS from network module in order to make it generic. See also [UPDATING](UPDATING.md).
- Added initial support for Pico-W: on-board LED, Wifi (STA and AP modes).

### Changed

- Changed offset of atomvmlib and of program on Pico. See also [UPDATING](UPDATING.md).

### Fixed

- Fixed incorrect exit reason for exceptions of class exit
- Fixed several incorrect type specifications
- Fixed `esp:nvs_set_binary` functions.
- Fixed `monotonic_time/1` and `system_time/1` functions for Raspberry Pi Pico
- Fixed race conditions in atoms table.
- Fixed a bug in the STM32 port that caused the final result to never be returned.
- Fix bug when building a binary using a 64-bit integer on a 32-bit CPU.
- Fix (using 'auto' option)  SPI on ESP32 models other than ESP32, such as ESP32S2, ESP32C3, ...

## [0.6.0-alpha.0] - 2023-08-13

### Added

- Added the ability to specify the HSPI or VSPI ESP32 hardware interfaces when initializing the
  SPI Bus.
- Added support for the `spi:close/1` function.
- Added `AVM_VERBOSE_ABORT` CMake define, which when set to on, will print the C module and line
  number when a VM abort occurs.  This define is off by default.
- Added `spi:write/3` and `spi:write_read/3` functions to support generalized SPI transactions
  and arbitrary-length reads and writes from SPI devices.
- Added support for building ESP32 port with all currently supported versions of Espressif ESP-IDF,
  version 4.1.x through 4.4.x.
- Added support for `controlling_process/2` in `gen_udp` and `gen_tcp` modules.
- Added ability to get the atomvm version via `erlang:system_info`.
- Added `erlang:is_boolean/1` Bif.
- Added support for `esp:partition_erase_range/2`
- Added support for `i2c:close/1`
- Added support for `erlang:unregister/1`
- Added Elixir ESP32 LEDC driver and example
- Added support for `uart:close/1`
- Added Bitwise support for Elixir
- Added support for esp32-s2, esp32-s3, and esp32-c3 chips.
- Added Elixir I2C driver and example
- Added the ability to specify the I2C port
- Added support for the OTP `math` module
- Added support for `erlang:integer_to_list/2` and `erlang:integer_to_binary/2`
- Added functions `esp:sleep_enable_ext0_wakeup/2` and `esp:sleep_enable_ext1_wakeup/2.`
- Added support for FP opcodes 94-102 thus removing the need for `AVM_DISABLE_FP=On` with OTP-22+
- Added support for stacktraces
- Added support for `utf-8`, `utf-16`, and `utf-32` bit syntax modifiers (put and match)
- Added support for Erlang `gpio:close/1` and Elixir `GPIO.close/1` for ESP32
- Added support for the Erlang `gen_event` module
- Added `start_link` support for the `network` module
- Added support for `erlang:monotonic_time/1`
- Added `start_link` support for the `gen_statem` module
- Added support for serializing floats in erlang external term encoding
- Added support for the `SMALL_BIG_EXT` erlang external term encoding
- Added support for `erlang:memory(binary)`
- Added support for callbacks on SNTP updates
- Multithreading support (SMP)
- Added support for code:load_abs/1, code:load_binary/3
- Added support for loading / closing AVMPacks at runtime
- Added support for ESP-IDF v5.x
- Added support for `calendar:system_time_to_universal_time/2`
- Added support for `calendar:datetime_to_gregorian_seconds/1`
- Added support for Raspberry Pi Pico
- Added support for nodejs with Wasm
- Added support for a subset of the OTP logger interface
- Added `esp:partition_list/0` function
- Added `esp:nvs_fetch_binary/2` and `nvs_put_binary/3` functions (`esp:nvs_set_binary` and
functions that default to `?ATOMVM_NVS_NS` are deprecated now).
- Added most format possibilities to `io:format/2` and `io_lib:format/2`
- Added `unicode` module with `characters_to_list/1,2` and `characters_to_binary/1,2,3` functions
- Added support for `crypto:hash/2` (ESP32 and generic_unix with openssl)

### Fixed
- Fixed issue with formatting integers with io:format() on STM32 platform
- Fixed a bug in the order of child initialization in the `supervisor` module
- Fixed a bug in the evaluation of `receive ... after infinity -> ...` expressions
- Fixed a bug in when putting integers in bit syntax with integer field sizes
- Fixed numerous bugs in memory allocations that could crash the VM
- Fixed SNTP support that had been broken in IDF 4.x builds
- Fixed `erlang:send/2` not sending to registered name

### Breaking Changes

> IMPORTANT: These changes are incompatible with previous releases of AtomVM.

- Changed the configuration model of the SPI driver, in order to allow for multiple "follower"
  devices to be attached to the same SPI Bus.
- Changed the return value from `erlang:system_info(esp32_chip_info)` from a tuple to a map, with
additional information.
- Changed the return type of the `network:start` function to return the tuple `{ok, Pid}` on a
successful call, instead of the bare atom `ok`.  Applications that use `network:start` and
check the return value will need to be modified.
- The return type of `i2c:read_bytes` has changed from returning just a binary to
returning the tuple `{ok, Binary}` when successful.
- The return type of many `i2c` operations under error conditions has changed from
`error` to `{error, Reason}`, for improved diagnostics.
- The eavmlib logger interface has been removed

### Removed
- ESP-IDF v3.x support.

## [0.5.1] - Unreleased
### Added
- New function for atom comparison, useful when writing 3rd party components.
- New function for translating an atom term to an int value, according to a given translation table.
  This function can be used for translating an atom term to an enum const before doing a switch.
- New no-op `ATOM_STR(...)` macro for avoiding issues with clang-format.
- [ESP32] `REGISTER_PORT_DRIVER` for registering additional port drivers without editing any
  source file. This allows adding new components by just copying them to the components directory.
- [ESP32] `REGISTER_NIF_COLLECTION` for registering additional NIFs sets without editing any
  source file. This allows adding new NIFs by just copying them to the components directory.
- New function for getting a map or proplist value using an atom string without poluting the atom
  table.

### Fixed
- Fix `gen_statem`: Cancel outstanding timers during state transitions in
  order to prevent spurious timeout messages from being sent to `gen_statem`
  process.
- Fix missing Elixir libraries: examvlib was not packed into atomvmlib.avm
- Fix `bs_context_to_binary`: match offset wasn't used, leading in certain situations to infinite loops
  while matching binaries.
- Fix how `start` option was handled from `bs_restore2` instruction: last saved match offset was
  used instead of match starting offset, causing some bytes being skipped.
- Fix another potential bug when doing pattern matching using code compiled with OTP 21.
- [ESP32] [UART]: Allow using different pins for rx, tx, cts and rts.
- [ESP32] [UART]: Replace custom UART handling with esp-idf UART event queues, hence other UARTs
  than UART0 are supported, with better performances and stability.
- Fix binaries concat (`bs_append` instruction) that was adding some extra zeroes at the end of
  built binaries.
- Fixed a bug in `gen_tcp` that prevents an accepting socket from inheriting settings on the listening socket.
- Fixed a bug in packing and unpacking integers into and from binaries when the
  bit length is not a multiple of 8.
- Fixed `esp:deep_sleep/1` that did not accept values above 31 minutes.
- Fixed a bug that could cause processes to hang indefinitely when calling ports that have terminated.
- Fixed potential VM crash when parsing external terms.
- Fixed the enforcement of `min_free_space` process option.

## [0.5.0] - 2022-03-22<|MERGE_RESOLUTION|>--- conflicted
+++ resolved
@@ -20,16 +20,13 @@
 - Added support for `registered_name` in `erlang:process_info/2` and `Process.info/2`
 - Added `net:gethostname/0` on platforms with gethostname(3).
 - Added `socket:getopt/2`
-<<<<<<< HEAD
+- Added `supervisor:terminate_child/2`, `supervisor:restart_child/2` and `supervisor:delete_child/2`
 - Added `atomvm:subprocess/4` to perform pipe/fork/execve on POSIX platforms
 - Added `externalterm_to_term_with_roots` to efficiently preserve roots when allocating memory for external terms.
 
 ### Changed
 
 - Removed `externalterm_to_term_copy` added in [0.6.5] and introduced flags to `externalterm_to_term` to perform copy.
-=======
-- Added `supervisor:terminate_child/2`, `supervisor:restart_child/2` and `supervisor:delete_child/2`
->>>>>>> 23b07813
 
 ### Fixed
 
