--- conflicted
+++ resolved
@@ -4,14 +4,11 @@
 The format is based on [Keep a Changelog](https://keepachangelog.com/en/1.0.0/),
 and this project adheres to [Semantic Versioning](https://semver.org/spec/v2.0.0.html).
 
-<<<<<<< HEAD
 ## Unreleased
 
 ### Added
 - Added a limited implementation of the OTP `ets` interface
 
-## [0.6.1] - Unreleased
-=======
 ## [0.6.2] - Unreleased
 
 ### Added
@@ -29,7 +26,6 @@
 
 - Added experimental optimized GC mode that makes use of C realloc instead of copying data around,
 it can be enabled with `-DENABLE_REALLOC_GC=On`.
->>>>>>> ba771879
 
 ### Fixed
 
