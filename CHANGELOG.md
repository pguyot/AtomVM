# Changelog
All notable changes to this project will be documented in this file.

The format is based on [Keep a Changelog](https://keepachangelog.com/en/1.0.0/),
and this project adheres to [Semantic Versioning](https://semver.org/spec/v2.0.0.html).

## [0.6.0-beta.0] - Unreleased

### Added
- Added `esp:get_default_mac/0` for retrieving the default MAC address on ESP32.
- Added support for `pico` and `poci` as an alternative to `mosi` and `miso` for SPI

### Changed

- Shorten SPI config options, such as `sclk_io_num` -> `sclk`
<<<<<<< HEAD
- Shorten I2C config options, such as `scl_io_num` -> `scl`
=======
- Shorten UART config options, such as `tx_pin` -> `tx`
>>>>>>> 11ab3c00

## [0.6.0-alpha.2] - 2023-12-10

### Fixed

- Fixed a bug where guards would raise exceptions instead of just being false
- Fixed support for big endian CPUs (such as some MIPS CPUs).
- Fixed STM32 not aborting when `AVM_ABORT()` is used
- Fixed a bug that would leave the STM32 trapped in a loop on hard faults, rather than aborting
- Fixed a bug that would make the VM to loop and failing to process selected fds on Linux
- Fixed classes of exceptions in estdlib.
- Fixed STM32 code that was hard coded to the default target device, now configured based on the `cmake -DDEVICE=` parameter
- Fixed hard fault on STM32 durung malloc on boards with more than one bank of sram
- Fixed invalid src_clk error on ESP-IDF >= 5.0
- Fixed changed default to `AVM_USE_32BIT_FLOAT=on` for STM32 platform to enable use of single precision hardware FPU on F4/F7 devices.
- Fixed a bug where emscripten `register_*_callback/1` functions would use x[1] as second argument
- Fixed precision of integers used with timers which could yield to halts and wait times smaller than expected
- Add support for ESP32-C6

### Changed

- Crypto functions on generic_unix platform now rely on MbedTLS instead of OpenSSL
- Platform function providing time used by timers was changed from `sys_monotonic_millis` to `sys_monotonic_time_u64`, `sys_monotonic_time_u64_to_ms` and `sys_monotonic_time_ms_to_u64`.
- Implement `atomvm:random/0` and `atomvm:rand_bytes/1` on top of `crypto:strong_rand_bytes/1` on
  generic_unix, ESP32 and RP2040 platforms.
- Performance improvements

### Added

- Added support for the OTP `socket` interface.
- Enhancd performance of STM32 by enabling flash cache and i-cache with branch prediction.
- Added cmake configuration option `AVM_CONFIG_REBOOT_ON_NOT_OK` for STM32
- New gpio driver for STM32 with nif and port support for read and write functions.
- Added support for interrupts to STM32 GPIO port driver.
- Added suppoprt for PicoW extra gpio pins (led) to the gpio driver.
- Added support for `net:getaddrinfo/1,2`
- Added minimal support for the OTP `ssl` interface.
- Added support for `crypto:one_time/4,5` on Unix and Pico as well as for `crypto:hash/2` on Pico
- Added ability to configure STM32 Nucleo boards onboard UART->USB-COM using the `-DBOARD=nucleo` cmake option
- Added STM32 cmake option `-DAVM_CFG_CONSOLE=` to select a different uart peripheral for the system console
- Added `crypto:strong_rand_bytes/1` using Mbed-TLS (only on generic_unix, ESP32 and RP2040
  platforms)
- Added support for setting the default receive buffer size for sockets via `socket:setopt/3`
- Added support for pattern matching binaries containing 32 and 64 bit floating point values, but
  only when aligned to byte boundaries (e.g. `<<0:4, F:32/float>> = Bin` is not supported).
- Added experimental backend to `get_tcp` and `get_udp` based on the new `socket` interface
- Added API for managing ESP32 watchdog (only on `esp-idf` >= v5.x)

### Removed

- OpenSSL support, Mbed-TLS is required instead.

## [0.6.0-alpha.1] - 2023-10-09

### Added

- Added erlang:spawn_link/1,3
- Added erlang:exit/2
- Added links to process_info/2
- Added lists:usort/1,2
- Added missing documentation and specifications for available nifs
- Added configurable logging macros to stm32 platform
- Added support for ULP wakeup on ESP32
- Added heap growth strategies as a fine-tuning option to `spawn_opt/2,4`
- Added `crypto:crypto_one_time/4,5` on ESP32
- Improved nif and port support on STM32
- Added support for `atomvm:posix_clock_settime/2`
- Added support for creations of binaries with unaligned strings
- Added `-h` and `-v` flags to generic_unix AtomVM command
- Removed support to ESP32 NVS from network module in order to make it generic. See also [UPDATING](UPDATING.md).
- Added initial support for Pico-W: on-board LED, Wifi (STA and AP modes).

### Changed

- Changed offset of atomvmlib and of program on Pico. See also [UPDATING](UPDATING.md).

### Fixed

- Fixed incorrect exit reason for exceptions of class exit
- Fixed several incorrect type specifications
- Fixed `esp:nvs_set_binary` functions.
- Fixed `monotonic_time/1` and `system_time/1` functions for Raspberry Pi Pico
- Fixed race conditions in atoms table.
- Fixed a bug in the STM32 port that caused the final result to never be returned.
- Fix bug when building a binary using a 64-bit integer on a 32-bit CPU.
- Fix (using 'auto' option)  SPI on ESP32 models other than ESP32, such as ESP32S2, ESP32C3, ...

## [0.6.0-alpha.0] - 2023-08-13

### Added

- Added the ability to specify the HSPI or VSPI ESP32 hardware interfaces when initializing the
  SPI Bus.
- Added support for the `spi:close/1` function.
- Added `AVM_VERBOSE_ABORT` CMake define, which when set to on, will print the C module and line
  number when a VM abort occurs.  This define is off by default.
- Added `spi:write/3` and `spi:write_read/3` functions to support generalized SPI transactions
  and arbitrary-length reads and writes from SPI devices.
- Added support for building ESP32 port with all currently supported versions of Espressif ESP-IDF,
  version 4.1.x through 4.4.x.
- Added support for `controlling_process/2` in `gen_udp` and `gen_tcp` modules.
- Added ability to get the atomvm version via `erlang:system_info`.
- Added `erlang:is_boolean/1` Bif.
- Added support for `esp:partition_erase_range/2`
- Added support for `i2c:close/1`
- Added support for `erlang:unregister/1`
- Added Elixir ESP32 LEDC driver and example
- Added support for `uart:close/1`
- Added Bitwise support for Elixir
- Added support for esp32-s2, esp32-s3, and esp32-c3 chips.
- Added Elixir I2C driver and example
- Added the ability to specify the I2C port
- Added support for the OTP `math` module
- Added support for `erlang:integer_to_list/2` and `erlang:integer_to_binary/2`
- Added functions `esp:sleep_enable_ext0_wakeup/2` and `esp:sleep_enable_ext1_wakeup/2.`
- Added support for FP opcodes 94-102 thus removing the need for `AVM_DISABLE_FP=On` with OTP-22+
- Added support for stacktraces
- Added support for `utf-8`, `utf-16`, and `utf-32` bit syntax modifiers (put and match)
- Added support for Erlang `gpio:close/1` and Elixir `GPIO.close/1` for ESP32
- Added support for the Erlang `gen_event` module
- Added `start_link` support for the `network` module
- Added support for `erlang:monotonic_time/1`
- Added `start_link` support for the `gen_statem` module
- Added support for serializing floats in erlang external term encoding
- Added support for the `SMALL_BIG_EXT` erlang external term encoding
- Added support for `erlang:memory(binary)`
- Added support for callbacks on SNTP updates
- Multithreading support (SMP)
- Added support for code:load_abs/1, code:load_binary/3
- Added support for loading / closing AVMPacks at runtime
- Added support for ESP-IDF v5.x
- Added support for `calendar:system_time_to_universal_time/2`
- Added support for `calendar:datetime_to_gregorian_seconds/1`
- Added support for Raspberry Pi Pico
- Added support for nodejs with Wasm
- Added support for a subset of the OTP logger interface
- Added `esp:partition_list/0` function
- Added `esp:nvs_fetch_binary/2` and `nvs_put_binary/3` functions (`esp:nvs_set_binary` and
functions that default to `?ATOMVM_NVS_NS` are deprecated now).
- Added most format possibilities to `io:format/2` and `io_lib:format/2`
- Added `unicode` module with `characters_to_list/1,2` and `characters_to_binary/1,2,3` functions
- Added support for `crypto:hash/2` (ESP32 and generic_unix with openssl)

### Fixed
- Fixed issue with formatting integers with io:format() on STM32 platform
- Fixed a bug in the order of child initialization in the `supervisor` module
- Fixed a bug in the evaluation of `receive ... after infinity -> ...` expressions
- Fixed a bug in when putting integers in bit syntax with integer field sizes
- Fixed numerous bugs in memory allocations that could crash the VM
- Fixed SNTP support that had been broken in IDF 4.x builds
- Fixed `erlang:send/2` not sending to registered name

### Breaking Changes

> IMPORTANT: These changes are incompatible with previous releases of AtomVM.

- Changed the configuration model of the SPI driver, in order to allow for multiple "follower"
  devices to be attached to the same SPI Bus.
- Changed the return value from `erlang:system_info(esp32_chip_info)` from a tuple to a map, with
additional information.
- Changed the return type of the `network:start` function to return the tuple `{ok, Pid}` on a
successful call, instead of the bare atom `ok`.  Applications that use `network:start` and
check the return value will need to be modified.
- The return type of `i2c:read_bytes` has changed from returning just a binary to
returning the tuple `{ok, Binary}` when successful.
- The return type of many `i2c` operations under error conditions has changed from
`error` to `{error, Reason}`, for improved diagnostics.
- The eavmlib logger interface has been removed

### Removed
- ESP-IDF v3.x support.

## [0.5.1] - Unreleased
### Added
- New function for atom comparison, useful when writing 3rd party components.
- New function for translating an atom term to an int value, according to a given translation table.
  This function can be used for translating an atom term to an enum const before doing a switch.
- New no-op `ATOM_STR(...)` macro for avoiding issues with clang-format.
- [ESP32] `REGISTER_PORT_DRIVER` for registering additional port drivers without editing any
  source file. This allows adding new components by just copying them to the components directory.
- [ESP32] `REGISTER_NIF_COLLECTION` for registering additional NIFs sets without editing any
  source file. This allows adding new NIFs by just copying them to the components directory.
- New function for getting a map or proplist value using an atom string without poluting the atom
  table.

### Fixed
- Fix `gen_statem`: Cancel outstanding timers during state transitions in
  order to prevent spurious timeout messages from being sent to `gen_statem`
  process.
- Fix missing Elixir libraries: examvlib was not packed into atomvmlib.avm
- Fix `bs_context_to_binary`: match offset wasn't used, leading in certain situations to infinite loops
  while matching binaries.
- Fix how `start` option was handled from `bs_restore2` instruction: last saved match offset was
  used instead of match starting offset, causing some bytes being skipped.
- Fix another potential bug when doing pattern matching using code compiled with OTP 21.
- [ESP32] [UART]: Allow using different pins for rx, tx, cts and rts.
- [ESP32] [UART]: Replace custom UART handling with esp-idf UART event queues, hence other UARTs
  than UART0 are supported, with better performances and stability.
- Fix binaries concat (`bs_append` instruction) that was adding some extra zeroes at the end of
  built binaries.
- Fixed a bug in `gen_tcp` that prevents an accepting socket from inheriting settings on the listening socket.
- Fixed a bug in packing and unpacking integers into and from binaries when the
  bit length is not a multiple of 8.
- Fixed `esp:deep_sleep/1` that did not accept values above 31 minutes.
- Fixed a bug that could cause processes to hang indefinitely when calling ports that have terminated.
- Fixed potential VM crash when parsing external terms.
- Fixed the enforcement of `min_free_space` process option.

## [0.5.0] - 2022-03-22<|MERGE_RESOLUTION|>--- conflicted
+++ resolved
@@ -13,11 +13,8 @@
 ### Changed
 
 - Shorten SPI config options, such as `sclk_io_num` -> `sclk`
-<<<<<<< HEAD
 - Shorten I2C config options, such as `scl_io_num` -> `scl`
-=======
 - Shorten UART config options, such as `tx_pin` -> `tx`
->>>>>>> 11ab3c00
 
 ## [0.6.0-alpha.2] - 2023-12-10
 
