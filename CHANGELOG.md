# Changelog
All notable changes to this project will be documented in this file.

The format is based on [Keep a Changelog](https://keepachangelog.com/en/1.0.0/),
and this project adheres to [Semantic Versioning](https://semver.org/spec/v2.0.0.html).

## [0.6.6] - Unreleased

### Added

- Added the ability to run beams from the CLI for Generic Unix platform (it was already possible with nodejs and emscripten).
- Added preliminary support for ESP32P4 (no networking support yet).

### Fixed

- Fixed specifications of nifs from `esp_adc` module
- ESP32: fix `gpio:init/1` on GPIO >= 32
- Adding missing check, passing a non numeric argument to a function expecting a floating point
might lead to a crash in certain situations.
- Fixed several bugs in `http_server` (#1366)
- Fixed generic\_unix `socket_driver` to return `{gen_tcp, closed}` when socket is closed on Linux instead of `{gen_tcp, {recv, 104}}`
- Fixed a memory leak where modules were not properly destroyed when the global context is destroyd
- alisp: fix support to variables that are not binaries or integers.
- Fixed destruction of ssl-related resources
- Fix corruption when dealing with specific situations that involve more than 16 x registers when
certain VM instructions are used.
- Fixed ESP32 GPIO interrupt trigger `none`
- Fixed an issue where a timeout would occur immediately in a race condition
- Fixed SPI close command
- Added missing lock on socket structure
- Fixed a race condition affecting multi-core MCUs where a timeout would not be properly cleared
- Fixed a double free when esp32 uart driver was closed, yielding an assert abort
- Fixed compilation with latest debian gcc-arm-none-eabi
- Fix `network:stop/0` on ESP32 so the network can be started again
- Fix a memory corruption caused by `binary:split/2,3`
<<<<<<< HEAD
- Fix deadlock in socket code
- Fix bug in opcode implementation (`select_val`): when selecting a value among many others a
shallow comparison was performed, so it was working just for plain values such as atoms and small
integers
- Fixed support for setting esp32 boot_path in NVS.
- Fixed race conditions in network:start/stop.
- Fixed crash calling network:sta_rssi(), when network not up.
=======
- Fix error handling when calling `min` and `max` with code compiled before OTP-26: there was a
bug when handling errors from BIFs used as NIFs (when called with `CALL_EXT` and similar opcodes)`
>>>>>>> 7dfcc878

## [0.6.5] - 2024-10-15

### Added

- ESP32: add a new Elixir release "flavor" with a bigger boot.avm partition that has room for
Elixir standard library modules
- ESP32: `--boot` option to mkimage.sh tool
- Add `erlang:atom_to_binary/1` that is equivalent to `erlang:atom_to_binary(Atom, utf8)`
- Support for Elixir `String.Chars` protocol, now functions such as `Enum.join` are able to take
also non string parameters (e.g. `Enum.join([1, 2], ",")`
- Support for Elixir `Enum.at/3`
- Add support for `is_bitstring/1` construct which is used in Elixir protocols runtime.
- Add support to Elixir `Enumerable` protocol also for `Enum.all?`, `Enum.any?`, `Enum.each`,
`Enum.filter`, `Enum.flat_map`, `Enum.reject`, `Enum.chunk_by` and `Enum.chunk_while`
- Support for `maps:merge_with/3`
- Support for `lists:last/1` and `lists:mapfoldl/3`
- Add support to Elixir for `Process.send/2` `Process.send_after/3/4` and `Process.cancel_timer/1`
- Add support for `handle_continue` callback in `gen_server`
- Support for Elixir `List.Chars` protocol
- Support for `gen_server:start_monitor/3,4`
- Support for `code:ensure_loaded/1`
- Support for `io_lib:latin1_char_list/1`
- Add support to Elixir for `Keyword.split/2`
- Support for `binary:split/3` and `string:find/2,3`
- Support for large tuples (more than 255 elements) in external terms.
- Support for `io:put_chars/2`
- Support for `lists:nthtail/2`
- Support for Elixir `IO.chardata_to_string/1`
- Support for Elixir `List.duplicate/2`
- Support for `binary:copy/1,2`
- Support for directory listing using POSIX APIs: (`atomvm:posix_opendir/1`,
`atomvm:posix_readdir/1`, `atomvm:posix_closedir/1`).
- ESP32: add support for `esp_adc` ADC driver, with Erlang and Elixir examples
- Add handler for ESP32 network driver STA mode `beacon_timeout` (event: 21), see issue
[#1100](https://github.com/atomvm/AtomVM/issues/1100)
- Support for mounting/unmounting storage on ESP32 (such as SD or internal flash) using
`esp:mount/4` and `esp:umount/1`
- Support for `binary_to_integer/2`
- Support for `binary:decode_hex/1` and `binary:encode_hex/1,2`
- Support for Elixir `Base.decode16/2` and `Base.encode16/2`
- Make external term serialize functions available without using `externalterm_to_binary` so terms
can be written directly to a buffer.
- Support for `erlang:list_to_integer/2`
- Add `externalterm_to_term_copy` that can be safely used from NIFs taking temporary buffers

### Changed

- ESP32: Elixir library is not shipped anymore with `esp32boot.avm`. Use `elixir_esp32boot.avm`
instead
- `Enum.find_index` and `Enum.find_value` support Enumerable and not just lists
- Install AtomVM libraries source code and binaries for better dialyzer integration
- Made the `device_config` properties list in `spi:open/1` optional (defaults to `[]`), so you can use the function with only a `bus_config`

### Fixed

- ESP32: content of `boot.avm` partition is not truncated anymore
- ESP32: `Fixed gpio:set_int` to accept any pin, not only pin 2
- Fix memory corruption in `unicode:characters_to_binary`
- Fix handling of large literal indexes and large extended literal indexes
- `unicode:characters_to_list`: fixed bogus out_of_memory error on some platforms such as ESP32
- Fix crash in Elixir library when doing `inspect(:atom)`
- General inspect() compliance with Elixir behavior (but there are still some minor differences)
- Fix several uses of free on prevously released memory on ESP32, under certain error condition using
`network:start/1`, that would lead to a hard crash of the VM.
- Fix a bug in ESP32 network driver where the low level driver was not being stopped and resoureces were not freed
when `network:stop/0` was used, see issue [#643](https://github.com/atomvm/AtomVM/issues/643)
- `uart:open/1,2` now works with uppercase peripheral names

## [0.6.4] - 2024-08-18

### Added

- Implement `gpio:init/1` on esp32 to initialize pins for GPIO usage, which some pins
require depending on default function and bootloader code
- Implement missing opcode 161 (raw_raise), that looks more likely to be generated with Elixir code
- Support for Elixir `Map.replace/3` and `Map.replace!/3`
- Support for Elixir `Kernel.struct` and `Kernel.struct!`
- Support for Elixir `IO.iodata_to_binary/1`
- Support for Elixir exceptions: `Exception` module and the other error related modules such as
`ArgumentError`, `UndefinedFunctionError`, etc...
- Support for Elixir `Enumerable` and `Collectable` protocol
- Support for Elixir `Enum` functions: `split_with`, `join`, `map_join`, `into`, `reverse`,
`slice` and `to_list`
- Support for Elixir `MapSet` module
- Support for Elixir `Range` module
- Support for Elixir `Kernel.min` and `Kernel.max`
- Support (as stub) for `erlang:error/3` (that is required from Elixir code)

## [0.6.3] - 2024-07-20

### Added

- Simple http client, that can be used for different use case such as downloading OTA updates
- Elixir support for `Keyword.merge` `Keyword.take` `Keyword.pop(!)` `Keyword.keyword?` `Keyword.has_key?` functions.
- Support for ESP32-H2
- lists:keytake/3 implemented.
- Support for setting channel used by network driver wifi access point.
- Support for `maps:iterator/2` and `~kp` with `io_lib:format/2` that were introduced with OTP26.
- Support for `erlang:apply/2`
- Support for `lists:keystore/4`
- Support for `erlang:size/1` bif
- Support for USB serial output on ESP32 (needs to be manually enabled)
- Support for `lists:filtermap/2`
- Support for standard library `queue` module
- Support for `maps:from_keys/2` NIF
- Support for standard library `sets` module

### Changed

- ESP32 network driver messages for event 40 (home channel change events) are now suppressed, but the
details for the channel changes can be observed in the console log if "debug" level logging is enabled
in ESP-IDF Kconfig options.
- Default size of ESP32 RTC slow memory from 4086 to 4096, except on ESP32-H2 where it's 3072
- Update `byte_size/1` and `bit_size/1` to implement OTP27 match context reuse optimization OTP-18987.

### Fixed

- Fix bug (with code compiled with OTP-21) with binary pattern matching: the fix introduced with
`02411048` was not completely right, and it was converting match context to bogus binaries.
- Fix creation of multiple links for the same process and not removing link at trapped exits.
See issue [#1193](https://github.com/atomvm/AtomVM/issues/1193).
- Fix error that is raised when a function is undefined
- Fix a bug that could yield crashes when functions are sent in messages
- Fix bug where failing guards would corrupt x0 and x1
- Fix a memory leak when raising out of memory error while executing PUT_MAP_ASSOC instruction

## [0.6.2] - 25-05-2024

### Added

- Support for DragonFly BSD (generic\_unix platform).
- Added guards `is_even` and `is_odd` to the `Integer` module
- Add a number of functions to proplists module, such as `delete/2`, `from/to_map/1`, etc...
- Add `esp:deep_sleep_enable_gpio_wakeup/2` to allow wakeup from deep sleep for ESP32C3 and ESP32C6.
- Obtain RSSI of the current connection with `network:sta_rssi/0` on ESP32.
- Pico-W support for `network:sta_rssi/0`.
- Add support to ESP32C2

### Fixed

- Fix invalid read after free in ssl code, see also issue
[#1115](https://github.com/atomvm/AtomVM/issues/1115).
- Fix semantic of `ssl:recv(Socket, 0)` to return all available bytes, matching what OTP does.
- Fix `binary` option handling in `ssl:connect/3` so `binary` can be used instead of
`{binary, true}`.
- Fix scheduling of trapped process that were wrongly immediately rescheduled before being signaled.
- Fix `gen_tcp` and `ssl` types.
- Fix documentation and specification of `esp:sleep_enable_ext0_wakeup/2` and `esp:sleep_enable_ext1_wakeup/2`.

### Changed
- Stacktraces are included by default on Pico devices.
- Changed ssl default from `{active, false}` to `{active, true}` in order to have same behavior as
OTP. Since active mode is not supported right now, `active` must be explicitly set to false:
`ssl:connect(..., ..., [{active, false}, ...])`, otherwise it will crash.

## [0.6.1] - 2024-04-17

### Added

- Added experimental optimized GC mode that makes use of C realloc instead of copying data around,
it can be enabled with `-DENABLE_REALLOC_GC=On`.

### Fixed

- Fix bug in `erlang:ref_to_list/1` and `erlang:display/1`: the unique integer was truncated on some
32-bit architectures
- Stop hardcoding `erl_eval` as module name in both display and fun_to_list
- Correctly display and convert to list funs such as `fun m:f/a`
- Fixed bug in STM32 cmake that could cause builds with multiple jobs to fail due to incorrect artifact dependency
- Fix crash on macOS due to missing call to `psa_crypto_init` for TLS 1.3
- Fix crypto test on rp2040

## [0.6.0] - 2024-03-05

### Fixed

- Fix a bug that broke sockets on ESP32-C3 and other single core ESP32 devices, that may also
cause other issues. The bug has been introduced with messages from tasks change between beta.1
and rc.0
- Fixed several issues related to Esp32 socket_driver that made it unreliable, especially with
single core MCUs

## [0.6.0-rc.0] - 2024-03-03

### Added

- `BOOTLOADER_OFFSET` for all current Esp32 models.
- Added API to send messages from FreeRTOS tasks or pthreads, typically to
easily support integration with Esp32 callbacks

### Fixed

- `BOOTLOADER_OFFSET` was incorrect for Esp32-C6 and Esp32-S2.
- Fixed a bug that would fail to set DHCP hostname in STA+AP mode on all ESP32 platforms.
- ESP32-S3: crash in network driver caused by a smaller stack size for scheduler threads, when
calling `esp_wifi_init()`. See also issue [#1059](https://github.com/atomvm/AtomVM/issues/1059).
- Fixed Esp32 network driver on non-SMP builds
- ESP32: fixed bug in `gpio:stop/0` and `gpio:close/1` that would cause the VM to crash.

## [0.6.0-beta.1] - 2024-02-28

### Added

- Support for utf8 encoding to `*_to_atom` and `atom_to_*` functions
- `binary_to_atom/1` and `atom_to_binary/1` that default to utf8 (they were introduced with OTP23)
- Added Pico cmake option `AVM_WAIT_BOOTSEL_ON_EXIT` (default `ON`) to allow tools to use automated `BOOTSEL` mode after main application exits
- Use UTF-8 encoding for atoms when using `erlang:term_to_binary/1`, in conformance with OTP-26
- Pico: Wait for USB serial connection `cmake` configuration option `AVM_USB_WAIT_SECONDS` added with 20 second default.
- Support for code that makes use of more than 16 live registers, such as functions with > 16
parameters and complex pattern matchings.

### Fixed

- ESP32: fix i2c_driver_acquire and i2c_driver_release functions, that were working only once.
- Sending messages to registered processes using the `!` operator now works.
- Fixed bug in `OP_SEND` that would accept sending a message to any integer or term without raising an error.
- `binary_to_term` checks atom encoding validity, and fix latin1 support (when non-ASCII chars are
used)
- ESP32: fixed bug in `gpio:set_pin_mode/2` and `gpio:set_direction/3` that would accept any atom for the mode parameter without an error.
- ESP32: GPIO driver fix bug that would accept invalid `pull` direction, and silently set `pull` direction to `floating` without issuing an error.
- ESP32: fixed bug in gpio driver that would accept invalid pin numbers (either negative, or too large)
- RP2040: fixed bug in `gpio:set_pin_pull/2` that would accept any parameter as a valid `pull` mode.
- Support to function with 10 or more parameters
- Very unlikely but possible corruption caused by generated code that uses 16 live registers

### Changed

- `binary_to_atom/2` validates utf8 strings
- `*_to_atom` and `atom_to_*` properly convert latin1 (not just ASCII) to utf8 and viceversa
- ESP32: use esp-idf v5.1.3 for building release binaries

## [0.6.0-beta.0] - 2024-02-08

### Added
- Added `esp:get_default_mac/0` for retrieving the default MAC address on ESP32.
- Added support for `pico` and `poci` as an alternative to `mosi` and `miso` for SPI
- ESP32: Added support to SPI peripherals other than hspi and vspi
- Added `gpio:set_int/4`, with the 4th parameter being the pid() or registered name of the process to receive interrupt messages
- Added support for `lists:split/2`
- Added ESP32 API for allowing coexistence of native and Erlang I2C drivers

### Changed

- Shorten SPI config options, such as `sclk_io_num` -> `sclk`
- Shorten I2C config options, such as `scl_io_num` -> `scl`
- Shorten UART config options, such as `tx_pin` -> `tx`
- Introduced support to non-integer peripheral names, `"i2c0"`, `"uart1"` (instead of just `0` and
- `1`, which now they are deprecated)
- New atom table, which uses less memory, has improved performances and better code.
- SPI: when gpio number is not provided for `miso` or `mosi` default to disabled
- Change port call tuple format to the same format as gen_server, so casts can be supported too

### Fixed

- Fix several missing memory allocation checks in libAtomVM.
- Fixed a possible memory leak in libAtomVM/module.c `module_destroy`.
- Fix possibile bug in random number generator on ESP32 and RPi2040
- Fixed interpretation of live for opcodes, thus altering GC semantics for nifs. See also [UPDATING](UPDATING.md).

## [0.6.0-alpha.2] - 2023-12-10

### Fixed

- Fixed a bug where guards would raise exceptions instead of just being false
- Fixed support for big endian CPUs (such as some MIPS CPUs).
- Fixed STM32 not aborting when `AVM_ABORT()` is used
- Fixed a bug that would leave the STM32 trapped in a loop on hard faults, rather than aborting
- Fixed a bug that would make the VM to loop and failing to process selected fds on Linux
- Fixed classes of exceptions in estdlib.
- Fixed STM32 code that was hard coded to the default target device, now configured based on the `cmake -DDEVICE=` parameter
- Fixed hard fault on STM32 durung malloc on boards with more than one bank of sram
- Fixed invalid src_clk error on ESP-IDF >= 5.0
- Fixed changed default to `AVM_USE_32BIT_FLOAT=on` for STM32 platform to enable use of single precision hardware FPU on F4/F7 devices.
- Fixed a bug where emscripten `register_*_callback/1` functions would use x[1] as second argument
- Fixed precision of integers used with timers which could yield to halts and wait times smaller than expected
- Add support for ESP32-C6

### Changed

- Crypto functions on generic_unix platform now rely on MbedTLS instead of OpenSSL
- Platform function providing time used by timers was changed from `sys_monotonic_millis` to `sys_monotonic_time_u64`, `sys_monotonic_time_u64_to_ms` and `sys_monotonic_time_ms_to_u64`.
- Implement `atomvm:random/0` and `atomvm:rand_bytes/1` on top of `crypto:strong_rand_bytes/1` on
  generic_unix, ESP32 and RP2040 platforms.
- Performance improvements

### Added

- Added support for the OTP `socket` interface.
- Enhancd performance of STM32 by enabling flash cache and i-cache with branch prediction.
- Added cmake configuration option `AVM_CONFIG_REBOOT_ON_NOT_OK` for STM32
- New gpio driver for STM32 with nif and port support for read and write functions.
- Added support for interrupts to STM32 GPIO port driver.
- Added suppoprt for PicoW extra gpio pins (led) to the gpio driver.
- Added support for `net:getaddrinfo/1,2`
- Added minimal support for the OTP `ssl` interface.
- Added support for `crypto:one_time/4,5` on Unix and Pico as well as for `crypto:hash/2` on Pico
- Added ability to configure STM32 Nucleo boards onboard UART->USB-COM using the `-DBOARD=nucleo` cmake option
- Added STM32 cmake option `-DAVM_CFG_CONSOLE=` to select a different uart peripheral for the system console
- Added `crypto:strong_rand_bytes/1` using Mbed-TLS (only on generic_unix, ESP32 and RP2040
  platforms)
- Added support for setting the default receive buffer size for sockets via `socket:setopt/3`
- Added support for pattern matching binaries containing 32 and 64 bit floating point values, but
  only when aligned to byte boundaries (e.g. `<<0:4, F:32/float>> = Bin` is not supported).
- Added experimental backend to `get_tcp` and `get_udp` based on the new `socket` interface
- Added API for managing ESP32 watchdog (only on `esp-idf` >= v5.x)

### Removed

- OpenSSL support, Mbed-TLS is required instead.

## [0.6.0-alpha.1] - 2023-10-09

### Added

- Added erlang:spawn_link/1,3
- Added erlang:exit/2
- Added links to process_info/2
- Added lists:usort/1,2
- Added missing documentation and specifications for available nifs
- Added configurable logging macros to stm32 platform
- Added support for ULP wakeup on ESP32
- Added heap growth strategies as a fine-tuning option to `spawn_opt/2,4`
- Added `crypto:crypto_one_time/4,5` on ESP32
- Improved nif and port support on STM32
- Added support for `atomvm:posix_clock_settime/2`
- Added support for creations of binaries with unaligned strings
- Added `-h` and `-v` flags to generic_unix AtomVM command
- Removed support to ESP32 NVS from network module in order to make it generic. See also [UPDATING](UPDATING.md).
- Added initial support for Pico-W: on-board LED, Wifi (STA and AP modes).

### Changed

- Changed offset of atomvmlib and of program on Pico. See also [UPDATING](UPDATING.md).

### Fixed

- Fixed incorrect exit reason for exceptions of class exit
- Fixed several incorrect type specifications
- Fixed `esp:nvs_set_binary` functions.
- Fixed `monotonic_time/1` and `system_time/1` functions for Raspberry Pi Pico
- Fixed race conditions in atoms table.
- Fixed a bug in the STM32 port that caused the final result to never be returned.
- Fix bug when building a binary using a 64-bit integer on a 32-bit CPU.
- Fix (using 'auto' option)  SPI on ESP32 models other than ESP32, such as ESP32S2, ESP32C3, ...

## [0.6.0-alpha.0] - 2023-08-13

### Added

- Added the ability to specify the HSPI or VSPI ESP32 hardware interfaces when initializing the
  SPI Bus.
- Added support for the `spi:close/1` function.
- Added `AVM_VERBOSE_ABORT` CMake define, which when set to on, will print the C module and line
  number when a VM abort occurs.  This define is off by default.
- Added `spi:write/3` and `spi:write_read/3` functions to support generalized SPI transactions
  and arbitrary-length reads and writes from SPI devices.
- Added support for building ESP32 port with all currently supported versions of Espressif ESP-IDF,
  version 4.1.x through 4.4.x.
- Added support for `controlling_process/2` in `gen_udp` and `gen_tcp` modules.
- Added ability to get the atomvm version via `erlang:system_info`.
- Added `erlang:is_boolean/1` Bif.
- Added support for `esp:partition_erase_range/2`
- Added support for `i2c:close/1`
- Added support for `erlang:unregister/1`
- Added Elixir ESP32 LEDC driver and example
- Added support for `uart:close/1`
- Added Bitwise support for Elixir
- Added support for esp32-s2, esp32-s3, and esp32-c3 chips.
- Added Elixir I2C driver and example
- Added the ability to specify the I2C port
- Added support for the OTP `math` module
- Added support for `erlang:integer_to_list/2` and `erlang:integer_to_binary/2`
- Added functions `esp:sleep_enable_ext0_wakeup/2` and `esp:sleep_enable_ext1_wakeup/2.`
- Added support for FP opcodes 94-102 thus removing the need for `AVM_DISABLE_FP=On` with OTP-22+
- Added support for stacktraces
- Added support for `utf-8`, `utf-16`, and `utf-32` bit syntax modifiers (put and match)
- Added support for Erlang `gpio:close/1` and Elixir `GPIO.close/1` for ESP32
- Added support for the Erlang `gen_event` module
- Added `start_link` support for the `network` module
- Added support for `erlang:monotonic_time/1`
- Added `start_link` support for the `gen_statem` module
- Added support for serializing floats in erlang external term encoding
- Added support for the `SMALL_BIG_EXT` erlang external term encoding
- Added support for `erlang:memory(binary)`
- Added support for callbacks on SNTP updates
- Multithreading support (SMP)
- Added support for code:load_abs/1, code:load_binary/3
- Added support for loading / closing AVMPacks at runtime
- Added support for ESP-IDF v5.x
- Added support for `calendar:system_time_to_universal_time/2`
- Added support for `calendar:datetime_to_gregorian_seconds/1`
- Added support for Raspberry Pi Pico
- Added support for nodejs with Wasm
- Added support for a subset of the OTP logger interface
- Added `esp:partition_list/0` function
- Added `esp:nvs_fetch_binary/2` and `nvs_put_binary/3` functions (`esp:nvs_set_binary` and
functions that default to `?ATOMVM_NVS_NS` are deprecated now).
- Added most format possibilities to `io:format/2` and `io_lib:format/2`
- Added `unicode` module with `characters_to_list/1,2` and `characters_to_binary/1,2,3` functions
- Added support for `crypto:hash/2` (ESP32 and generic_unix with openssl)

### Fixed
- Fixed issue with formatting integers with io:format() on STM32 platform
- Fixed a bug in the order of child initialization in the `supervisor` module
- Fixed a bug in the evaluation of `receive ... after infinity -> ...` expressions
- Fixed a bug in when putting integers in bit syntax with integer field sizes
- Fixed numerous bugs in memory allocations that could crash the VM
- Fixed SNTP support that had been broken in IDF 4.x builds
- Fixed `erlang:send/2` not sending to registered name

### Breaking Changes

> IMPORTANT: These changes are incompatible with previous releases of AtomVM.

- Changed the configuration model of the SPI driver, in order to allow for multiple "follower"
  devices to be attached to the same SPI Bus.
- Changed the return value from `erlang:system_info(esp32_chip_info)` from a tuple to a map, with
additional information.
- Changed the return type of the `network:start` function to return the tuple `{ok, Pid}` on a
successful call, instead of the bare atom `ok`.  Applications that use `network:start` and
check the return value will need to be modified.
- The return type of `i2c:read_bytes` has changed from returning just a binary to
returning the tuple `{ok, Binary}` when successful.
- The return type of many `i2c` operations under error conditions has changed from
`error` to `{error, Reason}`, for improved diagnostics.
- The eavmlib logger interface has been removed

### Removed
- ESP-IDF v3.x support.

## [0.5.1] - Unreleased
### Added
- New function for atom comparison, useful when writing 3rd party components.
- New function for translating an atom term to an int value, according to a given translation table.
  This function can be used for translating an atom term to an enum const before doing a switch.
- New no-op `ATOM_STR(...)` macro for avoiding issues with clang-format.
- [ESP32] `REGISTER_PORT_DRIVER` for registering additional port drivers without editing any
  source file. This allows adding new components by just copying them to the components directory.
- [ESP32] `REGISTER_NIF_COLLECTION` for registering additional NIFs sets without editing any
  source file. This allows adding new NIFs by just copying them to the components directory.
- New function for getting a map or proplist value using an atom string without poluting the atom
  table.

### Fixed
- Fix `gen_statem`: Cancel outstanding timers during state transitions in
  order to prevent spurious timeout messages from being sent to `gen_statem`
  process.
- Fix missing Elixir libraries: examvlib was not packed into atomvmlib.avm
- Fix `bs_context_to_binary`: match offset wasn't used, leading in certain situations to infinite loops
  while matching binaries.
- Fix how `start` option was handled from `bs_restore2` instruction: last saved match offset was
  used instead of match starting offset, causing some bytes being skipped.
- Fix another potential bug when doing pattern matching using code compiled with OTP 21.
- [ESP32] [UART]: Allow using different pins for rx, tx, cts and rts.
- [ESP32] [UART]: Replace custom UART handling with esp-idf UART event queues, hence other UARTs
  than UART0 are supported, with better performances and stability.
- Fix binaries concat (`bs_append` instruction) that was adding some extra zeroes at the end of
  built binaries.
- Fixed a bug in `gen_tcp` that prevents an accepting socket from inheriting settings on the listening socket.
- Fixed a bug in packing and unpacking integers into and from binaries when the
  bit length is not a multiple of 8.
- Fixed `esp:deep_sleep/1` that did not accept values above 31 minutes.
- Fixed a bug that could cause processes to hang indefinitely when calling ports that have terminated.
- Fixed potential VM crash when parsing external terms.
- Fixed the enforcement of `min_free_space` process option.

## [0.5.0] - 2022-03-22<|MERGE_RESOLUTION|>--- conflicted
+++ resolved
@@ -33,7 +33,6 @@
 - Fixed compilation with latest debian gcc-arm-none-eabi
 - Fix `network:stop/0` on ESP32 so the network can be started again
 - Fix a memory corruption caused by `binary:split/2,3`
-<<<<<<< HEAD
 - Fix deadlock in socket code
 - Fix bug in opcode implementation (`select_val`): when selecting a value among many others a
 shallow comparison was performed, so it was working just for plain values such as atoms and small
@@ -41,10 +40,8 @@
 - Fixed support for setting esp32 boot_path in NVS.
 - Fixed race conditions in network:start/stop.
 - Fixed crash calling network:sta_rssi(), when network not up.
-=======
 - Fix error handling when calling `min` and `max` with code compiled before OTP-26: there was a
 bug when handling errors from BIFs used as NIFs (when called with `CALL_EXT` and similar opcodes)`
->>>>>>> 7dfcc878
 
 ## [0.6.5] - 2024-10-15
 
