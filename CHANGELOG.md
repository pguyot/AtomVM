# Changelog
All notable changes to this project will be documented in this file.

The format is based on [Keep a Changelog](https://keepachangelog.com/en/1.0.0/),
and this project adheres to [Semantic Versioning](https://semver.org/spec/v2.0.0.html).

## [Unreleased]

### Added

- Added the ability to specify the HSPI or VSPI ESP32 hardware interfaces when initializing the
  SPI Bus.
- Added support for the `spi:close/1` function.
- Added AVM_VERBOSE_ABORT CMake define, which when set to on, will print the C module and line
  number when a VM abort occurs.  This define is off by default.
- Added `spi:write/3` and `spi:write_read/3` functions to support generalized SPI transactions
  and arbitrary-length reads and writes from SPI devices.
- Added support for building ESP32 port with all currently supported versions of Espressif ESP-IDF,
  version 4.1.x through 4.4.x.
- Added support for `controlling_process/2` in `gen_udp` and `gen_tcp` modules.
- Added ability to get the atomvm version via `erlang:system_info`.
- Added `erlang:is_boolean/1` Bif.
- Added support for `esp:partition_erase_range/2`
- Added support for `i2c:close/1`
- Added support for `erlang:unregister/1`
<<<<<<< HEAD
- Added Elixir ESP32 LEDC driver and example
=======
- Added support for `uart:close/1`
>>>>>>> e068d463

### Breaking Changes

> IMPORTANT: These changes are incompatible with previous releases of AtomVM.

- Changed the configuration model of the SPI driver, in order to allow for multiple "follower"
  devices to be attached to the same SPI Bus.
- Changed the return value from `erlang:system_info(esp32_chip_info)` from a tuple to a map, with
additional information.

## [0.5.1] - Unreleased
### Added
- New function for atom comparison, useful when writing 3rd party components.
- New function for translating an atom term to an int value, according to a given translation table.
  This function can be used for translating an atom term to an enum const before doing a switch.
- New no-op `ATOM_STR(...)` macro for avoiding issues with clang-format.
- [ESP32] `REGISTER_PORT_DRIVER` for registering additional port drivers without editing any
  source file. This allows adding new components by just copying them to the components directory.
- [ESP32] `REGISTER_NIF_COLLECTION` for registering additional NIFs sets without editing any
  source file. This allows adding new NIFs by just copying them to the components directory.

### Fixed
- Fix `gen_statem`: Cancel outstanding timers during state transitions in
  order to prevent spurious timeout messages from being sent to `gen_statem`
  process.
- Fix missing Elixir libraries: examvlib was not packed into atomvmlib.avm
- Fix `bs_context_to_binary`: match offset wasn't used, leading in certain situations to infinite loops
  while matching binaries.
- Fix how `start` option was handled from `bs_restore2` instruction: last saved match offset was
  used instead of match starting offset, causing some bytes being skipped.
- Fix another potential bug when doing pattern matching using code compiled with OTP 21.
- [ESP32] [UART]: Allow using different pins for rx, tx, cts and rts.
- [ESP32] [UART]: Replace custom UART handling with esp-idf UART event queues, hence other UARTs
  than UART0 are supported, with better performances and stability.
- Fix binaries concat (`bs_append` instruction) that was adding some extra zeroes at the end of
  built binaries.
- Fixed a bug in gen_tcp that prevents an accepting socket from inheriting settings on the listening socket.
- Fixed a bug in packing and unpacking integers into and from binaries when the
  bit length is not a multiple of 8.
- Fixed `esp:deep_sleep/1` that did not accept values above 31 minutes.
- Fixed a bug that could cause processes to hang indefinitely when calling ports that have terminated.
- Fixed potential VM crash when parsing external terms.
- Fixed the enforcement of `min_free_space` process option.

## [0.5.0] - 2022-03-22<|MERGE_RESOLUTION|>--- conflicted
+++ resolved
@@ -23,11 +23,8 @@
 - Added support for `esp:partition_erase_range/2`
 - Added support for `i2c:close/1`
 - Added support for `erlang:unregister/1`
-<<<<<<< HEAD
 - Added Elixir ESP32 LEDC driver and example
-=======
 - Added support for `uart:close/1`
->>>>>>> e068d463
 
 ### Breaking Changes
 
