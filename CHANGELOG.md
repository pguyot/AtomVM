--- conflicted
+++ resolved
@@ -15,12 +15,9 @@
 - Fixed a bug that would make the VM to loop and failing to process selected fds on Linux
 - Fixed classes of exceptions in estdlib.
 - Fixed STM32 code that was hard coded to the default target device, now configured based on the `cmake -DDEVICE=` parameter
-<<<<<<< HEAD
 - Fixed hard fault on STM32 durung malloc on boards with more than one bank of sram
 - Fixed invalid src_clk error on ESP-IDF >= 5.0
-=======
 - Fixed changed default to `AVM_USE_32BIT_FLOAT=on` for STM32 platform to enable use of single precision hardware FPU on F4/F7 devices.
->>>>>>> 7ed88f43
 
 ### Changed
 
