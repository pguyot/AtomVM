--- conflicted
+++ resolved
@@ -62,11 +62,8 @@
 - Fixed memory corruption issue with `erlang:make_tuple/2`
 - Fix potential use after free with code generated from OTP <= 24
 - Fix `is_function/2` guard
-<<<<<<< HEAD
 - Fixed segfault when calling `lists:reverse/1` (#1600)
-=======
 - Fixed nif_atomvm_posix_read GC bug
->>>>>>> 0c8c1a59
 
 ### Changed
 
